--- conflicted
+++ resolved
@@ -86,11 +86,7 @@
     menu_wrapper:Wrapper
     menu_highlightTags:Wrapper
 
-<<<<<<< HEAD
-    def __init__(self,items: list[PageInfo],highlightedItem:int|None = None,separator:int|str = 6,highlight:dict=dict(style="font-weight: bold;"),wrapper:Wrapper = Wrapper()) -> None:
-=======
     def __init__(self,items: list[PageInfo],highlightedItem:int|None = None,separator:int|str = 6,highlight:dict=dict(style="font-weight:bold;text-decoration: underline;",),wrapper:Wrapper = Wrapper()) -> None:
->>>>>>> 87583357
         """items: a list of PageInfo objects containing the menu text (title) and html link (file) of each menu item.
         highlightedItem: which (if any) of the menu items is highlighted.
         separator: html code between each menu item; defaults to 6 spaces.
