<!-- The content below has been extracted from the body of prototype/templates/homepage.html -->

		<img
			src="images/AjahnPasanno.jpg"
			id="cover"
			align="bottom"
			width="200"
			border="0"
		/>
		<h3 class="western">Introduction</h3>
		<p>
			Ajahn Pasanno excels at answering Dhamma questions. I estimate there are
			perhaps 100 hours of his question and answer sessions posted online. If
			you have a Dhamma question, it&rsquo;s likely that Ajahn Pasanno has
			spoken to it in the past. But how will you find his answer amidst the
			hours of available recordings?
		</p>
		<p>
			This is a demonstration prototype of a search engine to answer this
			question. The database contains transcriptions/summaries of the questions
			asked and links to Ajahn Pasanno&rsquo;s recorded answers. The questions
			are organised by event and tagged by subject. The web design is ancient
			(hopefully you aren&rsquo;t using a mobile device!), but it&rsquo;s enough
			to demonstrate the principle and debug the database.
		</p>
		<p>
			As I began to transcribe question and answer sessions during Winter
			Retreat 2023 at Cittaviveka Monastery, I realized that the stories that
			Ajahn Pasanno tells in the course of answering Dhamma questions are as
			valuable as the questions themselves. The project now includes stories,
			quotes, and sutta references as well as questions and answers.
		</p>
		<p>
			The principles described below are my best thinking so far. They are open
			to revision if Ajahn Pasanno, Ajahn &Ntilde;&#257;&#7751;iko, or the
			Abhayagiri Sa&#7749;gha object.
		</p>
		<h3 class="western">Collaborators</h3>
		<p>
			I created this demonstration prototype, but my web design skills go no
			further. My nephew Owen) volunteered to design a modern website using the
			same database as the prototype. Owen&rsquo;s father, Michael, who once
			worked on the Gmail design team, has already provided valuable advice to
			both of us. I have done all the tagging so far, but I intend to invite
			online volunteers to help with transcription and tagging later on.
		</p>
		<p>
			I plan to update the prototype as we transcribe additional questions and
			refine the tagging scheme until Owen&rsquo;s modern website is up and
			running.
		</p>
		<h3 class="western">Scope</h3>
		<p>
			Initially the project will focus on Q&amp;A sessions with Ajahn Pasanno,
			although we will transcribe questions incidentally answered by other
			teachers in these Q&amp;A sessions. Events including particularly valuable
			stories will be annotated in greater detail. If there is energy and
			interest, we might expand the scope to include questions and answers from
			other Abhayagiri teachers or non-Abhayagiri teachers at
			Abhayagiri-sponsored events. In this case, it would become the Abhayagiri
			Question and Story Archive. However this is as far as the project will go.
			We will source audio recordings only from abhayagiri.org and
			Abhayagiri&rsquo;s YouTube channel. Perhaps others might create a website
			to index Q&amp;A sessions from other teachers (see Copyright below). An
			<a href="http://birken.ca/qaa/qaa.php"
				>index of Ajahn Sona YouTube Q&amp;A sessions</a
			>
			already exists.
		</p>
		<h3 class="western">Teacher consent</h3>
		<p>
			Not all monks and nuns want their teachings widely distributed. Most
			monastics in this tradition went forth due to their experience of
			suffering and faith in the Dhamma rather than a desire or ability to
			teach. Monastics are generally introverts. A properly-implemented
			<a
				href="https://www.accesstoinsight.org/lib/authors/thanissaro/economy.html"
				>economy of gifts</a
			>
			ensures that material support for monastics is independent of teaching
			activity, and the concern is more that people receive skillful answers to
			their questions than that they listen to <i>our</i> answers. At the same
			time, a diversity of voices answering a question can help the listener
			understand multiple perspectives.
		</p>
		<p>
			For these reasons, we will ask teachers individually about their detailed
			preferences before including their questions in the archive. If teachers
			prefer, they can review each question individually before deciding whether
			it should be included in the archive. It&rsquo;s too much to ask
			volunteers to keep track of whether or not they should transcribe a
			question based all these factors, so the database keeps track of which
			teachers have given their consent for what. The website generation engine
			excludes questions accordingly before they become available online.
		</p>
		<p>This part of the software is already functional.</p>
		<h3 class="western">Copyright</h3>
		<p>There are three distinct parts to this project:</p>
		<ol>
			<li>
				<p>
					The audio Q&amp;A database format and the website engines that turn it
					into html code
				</p>
			</li>

<<<<<<< HEAD
<h3 class="western">Version list</h3>
<p><b>1.0</b>: First publicly available prototype; contains all
questions from Thanksgiving Retreats 2013-2015 from pre-existing
transcriptions; subject tags are based on transcription text rather
than audio content.</p>
<p><b>1.9</b><span style="font-weight: normal">: Index stories,
quotes, and readings in addition to questions. Added Spirit Rock
daylong events from 2010 and 2011. The tag list has expanded to
include tags from many events transcribed on paper that have not yet
been entered into the online archive. Almost all documentation still
applies to version 1.0.</span></p>
<p><b>1.91</b><span style="font-weight: normal">: Added events: DRBU
Q&amp;A, The Teaching and the Training, and Living in a Changing
Society. Remove unused tags from the tag list (possibly still a few
glitches).</span></p>
<p><b>1.92</b><span style="font-weight: normal">: Added Teen Weekend
2017. Added teacher pages.</span></p>
<p><b>1.93</b><span style="font-weight: normal">: Added Tea Time Q&amp;A
and Abhayagiri Ka&#7789;hina 2021. Embed audio players in the page
for each excerpt. This allows one to read transcriptions while
listening to the talk, but clutters the visual interface. The
<a href="https://www.abhayagiri.org/20/index.html">Abhayagiri 20</a></span><a href="https://www.abhayagiri.org/20/index.html"><sup><span style="font-weight: normal">th</span></sup>
<span style="font-weight: normal">Anniversary page</span></a>
<span style="font-weight: normal">demonstrates a good solution, but
it&rsquo;s well beyond my web skills.</span></p>
<p><b>2.0</b> <span style="font-weight: normal">(May 15, 2023): All
pages look much better thanks to css code contributed by Chris
Claudius.</span></p>
<p><b>2.1</b> <span style="font-weight: normal">Added three Upasika
Days: Thai Forest Tradition, Mindfulness of Breathing, and Jh&#257;na:
A Practical Approach</span></p>
<p><b>2.1.1</b> <span style="font-weight: normal">Added three Upasika Days: Honoring the Buddha, The Middle Way of Not-self, and Death and Dying. Added the Spirit Rock Daylong about Friendship.</span></p>
<p><b>2.1.2</b> <span style="font-weight: normal">Added the 2008 Metta Retreat and the Spirit Rock Daylong Desire or Aspiration. Assigned copyright to Abhayagiri Buddhist Monastery.</span></p>
<p><b>2.1.3</b> <span style="font-weight: normal">Added Upasika Day: Right Livelihood.</span></p>
<p><b>2.2</b> <span style="font-weight: normal">Implemented session excerpts. Added Stanford Communtiy Dhamma Discussion and Upasika Day: Buddhist Identity. Added three sessions from Winter Retreat 2014 for testing purposes.</span></p>
<p><b>2.3</b> <span style="font-weight: normal">Added Chanting Upasika Day and Path of Practice weekend.</span></p>
<p><b>2.3.1</b> <span style="font-weight: normal">Added three more Upasika Days and BIA New Year, New Life.</span></p>
=======
			<li>
				<p>
					The tagging scheme partially based on lists from the P&#257;li Canon
				</p>
			</li>

			<li>
				<p>
					The recorded audio and its transcriptions within in the database and
					websites
				</p>
			</li>
		</ol>

		<p>
			I need to confer with my collaborators and fellow monastics, but I hope to
			license #1 and #2 such that they can be openly modified and reused,
			perhaps using something like the GPL. However, monastic Dhamma teachings
			usually use the
			<a href="https://creativecommons.org/licenses/by-nc-nd/4.0/"
				>CC BY-NC-ND</a
			>
			license to prevent modification and commercial use. #3 falls in this
			category, and it&rsquo;s important to reassure teachers that their
			recordings and question transcripts won&rsquo;t be reused in harmful or
			undesired ways.
		</p>
		<p>
			We will finalize copyright and licensing details in the first official
			release of the archive. For the time being, all newly created material in
			the project is:
		</p>
		<p
			style="
				margin-left: 0.79in;
				background: transparent;
				page-break-before: auto;
				page-break-after: auto;
			"
		>
			&copy; 2023 Abhayagiri Buddhist Monastery. All rights reserved
		</p>
		<h3 class="western">Dedication</h3>
		<p>
			This project is dedicated to Luang Por Pasanno (Tan Chao Khun Phra
			Rajabodhividesa), my preceptor, teacher, and mentor. He has given his life
			to continuing Luang Pu Chah&rsquo;s efforts to establish Westerners in the
			Sa&#7749;gha and the Sa&#7749;gha in the West. He founded and/or was a
			long-term abbot of all the monasteries where I trained before my tenth
			rains. He sets an impeccable example of the Holy Life well-lived, and
			I&rsquo;ve watched him handle many challenging situations with confidence
			and ease. The epithet of the Sa&#7749;gha, &ldquo;They give occasion for
			incomparable goodness to arise in the world&rdquo; certainly applies to
			Luang Por.
		</p>
		<p>
			Organising Luang Por&rsquo;s questions and stories so others can find them
			barely begins to repay my debt of gratitude to him.
		</p>
		<p
			style="
				margin-left: 0.79in;
				background: transparent;
				page-break-before: auto;
				page-break-after: auto;
			"
		>
			Ajahn Kacc&#257;na
		</p>
		<p style="margin-left: 0.79in; background: transparent">June 6, 2023</p>
		<hr />

		<h3 class="western">Version list</h3>
		<p>
			<b>1.0</b>: First publicly available prototype; contains all questions
			from Thanksgiving Retreats 2013-2015 from pre-existing transcriptions;
			subject tags are based on transcription text rather than audio content.
		</p>
		<p>
			<b>1.9</b
			><span style="font-weight: normal"
				>: Index stories, quotes, and readings in addition to questions. Added
				Spirit Rock daylong events from 2010 and 2011. The tag list has expanded
				to include tags from many events transcribed on paper that have not yet
				been entered into the online archive. Almost all documentation still
				applies to version 1.0.</span
			>
		</p>
		<p>
			<b>1.91</b
			><span style="font-weight: normal"
				>: Added events: DRBU Q&amp;A, The Teaching and the Training, and Living
				in a Changing Society. Remove unused tags from the tag list (possibly
				still a few glitches).</span
			>
		</p>
		<p>
			<b>1.92</b
			><span style="font-weight: normal"
				>: Added Teen Weekend 2017. Added teacher pages.</span
			>
		</p>
		<p>
			<b>1.93</b
			><span style="font-weight: normal"
				>: Added Tea Time Q&amp;A and Abhayagiri Ka&#7789;hina 2021. Embed audio
				players in the page for each excerpt. This allows one to read
				transcriptions while listening to the talk, but clutters the visual
				interface. The
				<a href="https://www.abhayagiri.org/20/index.html"
					>Abhayagiri 20</a
				></span
			><a href="https://www.abhayagiri.org/20/index.html"
				><sup><span style="font-weight: normal">th</span></sup>
				<span style="font-weight: normal">Anniversary page</span></a
			>
			<span style="font-weight: normal"
				>demonstrates a good solution, but it&rsquo;s well beyond my web
				skills.</span
			>
		</p>
		<p>
			<b>2.0</b>
			<span style="font-weight: normal"
				>(May 15, 2023): All pages look much better thanks to css code
				contributed by Chris Claudius.</span
			>
		</p>
		<p>
			<b>2.1</b>
			<span style="font-weight: normal"
				>Added three Upasika Days: Thai Forest Tradition, Mindfulness of
				Breathing, and Jh&#257;na: A Practical Approach</span
			>
		</p>
		<p>
			<b>2.1.1</b>
			<span style="font-weight: normal"
				>Added three Upasika Days: Honoring the Buddha, The Middle Way of
				Not-self, and Death and Dying. Added the Spirit Rock Daylong about
				Friendship.</span
			>
		</p>
		<p>
			<b>2.1.2</b>
			<span style="font-weight: normal"
				>Added the 2008 Metta Retreat and the Spirit Rock Daylong Desire or
				Aspiration. Assigned copyright to Abhayagiri Buddhist Monastery.</span
			>
		</p>
		<p>
			<b>2.1.3</b>
			<span style="font-weight: normal"
				>Added Upasika Day: Right Livelihood.</span
			>
		</p>
		<p>
			<b>2.2</b>
			<span style="font-weight: normal"
				>Implemented session excerpts. Added Stanford Communtiy Dhamma
				Discussion and Upasika Day: Buddhist Identity. Added three sessions from
				Winter Retreat 2014 for testing purposes.</span
			>
		</p>
	
>>>>>>> 7ed1ac91
<|MERGE_RESOLUTION|>--- conflicted
+++ resolved
@@ -104,7 +104,78 @@
 				</p>
 			</li>
 
-<<<<<<< HEAD
+			<li>
+				<p>
+					The tagging scheme partially based on lists from the P&#257;li Canon
+				</p>
+			</li>
+
+			<li>
+				<p>
+					The recorded audio and its transcriptions within in the database and
+					websites
+				</p>
+			</li>
+		</ol>
+
+		<p>
+			I need to confer with my collaborators and fellow monastics, but I hope to
+			license #1 and #2 such that they can be openly modified and reused,
+			perhaps using something like the GPL. However, monastic Dhamma teachings
+			usually use the
+			<a href="https://creativecommons.org/licenses/by-nc-nd/4.0/"
+				>CC BY-NC-ND</a
+			>
+			license to prevent modification and commercial use. #3 falls in this
+			category, and it&rsquo;s important to reassure teachers that their
+			recordings and question transcripts won&rsquo;t be reused in harmful or
+			undesired ways.
+		</p>
+		<p>
+			We will finalize copyright and licensing details in the first official
+			release of the archive. For the time being, all newly created material in
+			the project is:
+		</p>
+		<p
+			style="
+				margin-left: 0.79in;
+				background: transparent;
+				page-break-before: auto;
+				page-break-after: auto;
+			"
+		>
+			&copy; 2023 Abhayagiri Buddhist Monastery. All rights reserved
+		</p>
+		<h3 class="western">Dedication</h3>
+		<p>
+			This project is dedicated to Luang Por Pasanno (Tan Chao Khun Phra
+			Rajabodhividesa), my preceptor, teacher, and mentor. He has given his life
+			to continuing Luang Pu Chah&rsquo;s efforts to establish Westerners in the
+			Sa&#7749;gha and the Sa&#7749;gha in the West. He founded and/or was a
+			long-term abbot of all the monasteries where I trained before my tenth
+			rains. He sets an impeccable example of the Holy Life well-lived, and
+			I&rsquo;ve watched him handle many challenging situations with confidence
+			and ease. The epithet of the Sa&#7749;gha, &ldquo;They give occasion for
+			incomparable goodness to arise in the world&rdquo; certainly applies to
+			Luang Por.
+		</p>
+		<p>
+			Organising Luang Por&rsquo;s questions and stories so others can find them
+			barely begins to repay my debt of gratitude to him.
+		</p>
+		<p
+			style="
+				margin-left: 0.79in;
+				background: transparent;
+				page-break-before: auto;
+				page-break-after: auto;
+			"
+		>
+			Ajahn Kacc&#257;na
+		</p>
+		<p style="margin-left: 0.79in; background: transparent">June 6, 2023</p>
+		<hr />
+
 <h3 class="western">Version list</h3>
 <p><b>1.0</b>: First publicly available prototype; contains all
 questions from Thanksgiving Retreats 2013-2015 from pre-existing
@@ -141,171 +212,4 @@
 <p><b>2.1.3</b> <span style="font-weight: normal">Added Upasika Day: Right Livelihood.</span></p>
 <p><b>2.2</b> <span style="font-weight: normal">Implemented session excerpts. Added Stanford Communtiy Dhamma Discussion and Upasika Day: Buddhist Identity. Added three sessions from Winter Retreat 2014 for testing purposes.</span></p>
 <p><b>2.3</b> <span style="font-weight: normal">Added Chanting Upasika Day and Path of Practice weekend.</span></p>
-<p><b>2.3.1</b> <span style="font-weight: normal">Added three more Upasika Days and BIA New Year, New Life.</span></p>
-=======
-			<li>
-				<p>
-					The tagging scheme partially based on lists from the P&#257;li Canon
-				</p>
-			</li>
-
-			<li>
-				<p>
-					The recorded audio and its transcriptions within in the database and
-					websites
-				</p>
-			</li>
-		</ol>
-
-		<p>
-			I need to confer with my collaborators and fellow monastics, but I hope to
-			license #1 and #2 such that they can be openly modified and reused,
-			perhaps using something like the GPL. However, monastic Dhamma teachings
-			usually use the
-			<a href="https://creativecommons.org/licenses/by-nc-nd/4.0/"
-				>CC BY-NC-ND</a
-			>
-			license to prevent modification and commercial use. #3 falls in this
-			category, and it&rsquo;s important to reassure teachers that their
-			recordings and question transcripts won&rsquo;t be reused in harmful or
-			undesired ways.
-		</p>
-		<p>
-			We will finalize copyright and licensing details in the first official
-			release of the archive. For the time being, all newly created material in
-			the project is:
-		</p>
-		<p
-			style="
-				margin-left: 0.79in;
-				background: transparent;
-				page-break-before: auto;
-				page-break-after: auto;
-			"
-		>
-			&copy; 2023 Abhayagiri Buddhist Monastery. All rights reserved
-		</p>
-		<h3 class="western">Dedication</h3>
-		<p>
-			This project is dedicated to Luang Por Pasanno (Tan Chao Khun Phra
-			Rajabodhividesa), my preceptor, teacher, and mentor. He has given his life
-			to continuing Luang Pu Chah&rsquo;s efforts to establish Westerners in the
-			Sa&#7749;gha and the Sa&#7749;gha in the West. He founded and/or was a
-			long-term abbot of all the monasteries where I trained before my tenth
-			rains. He sets an impeccable example of the Holy Life well-lived, and
-			I&rsquo;ve watched him handle many challenging situations with confidence
-			and ease. The epithet of the Sa&#7749;gha, &ldquo;They give occasion for
-			incomparable goodness to arise in the world&rdquo; certainly applies to
-			Luang Por.
-		</p>
-		<p>
-			Organising Luang Por&rsquo;s questions and stories so others can find them
-			barely begins to repay my debt of gratitude to him.
-		</p>
-		<p
-			style="
-				margin-left: 0.79in;
-				background: transparent;
-				page-break-before: auto;
-				page-break-after: auto;
-			"
-		>
-			Ajahn Kacc&#257;na
-		</p>
-		<p style="margin-left: 0.79in; background: transparent">June 6, 2023</p>
-		<hr />
-
-		<h3 class="western">Version list</h3>
-		<p>
-			<b>1.0</b>: First publicly available prototype; contains all questions
-			from Thanksgiving Retreats 2013-2015 from pre-existing transcriptions;
-			subject tags are based on transcription text rather than audio content.
-		</p>
-		<p>
-			<b>1.9</b
-			><span style="font-weight: normal"
-				>: Index stories, quotes, and readings in addition to questions. Added
-				Spirit Rock daylong events from 2010 and 2011. The tag list has expanded
-				to include tags from many events transcribed on paper that have not yet
-				been entered into the online archive. Almost all documentation still
-				applies to version 1.0.</span
-			>
-		</p>
-		<p>
-			<b>1.91</b
-			><span style="font-weight: normal"
-				>: Added events: DRBU Q&amp;A, The Teaching and the Training, and Living
-				in a Changing Society. Remove unused tags from the tag list (possibly
-				still a few glitches).</span
-			>
-		</p>
-		<p>
-			<b>1.92</b
-			><span style="font-weight: normal"
-				>: Added Teen Weekend 2017. Added teacher pages.</span
-			>
-		</p>
-		<p>
-			<b>1.93</b
-			><span style="font-weight: normal"
-				>: Added Tea Time Q&amp;A and Abhayagiri Ka&#7789;hina 2021. Embed audio
-				players in the page for each excerpt. This allows one to read
-				transcriptions while listening to the talk, but clutters the visual
-				interface. The
-				<a href="https://www.abhayagiri.org/20/index.html"
-					>Abhayagiri 20</a
-				></span
-			><a href="https://www.abhayagiri.org/20/index.html"
-				><sup><span style="font-weight: normal">th</span></sup>
-				<span style="font-weight: normal">Anniversary page</span></a
-			>
-			<span style="font-weight: normal"
-				>demonstrates a good solution, but it&rsquo;s well beyond my web
-				skills.</span
-			>
-		</p>
-		<p>
-			<b>2.0</b>
-			<span style="font-weight: normal"
-				>(May 15, 2023): All pages look much better thanks to css code
-				contributed by Chris Claudius.</span
-			>
-		</p>
-		<p>
-			<b>2.1</b>
-			<span style="font-weight: normal"
-				>Added three Upasika Days: Thai Forest Tradition, Mindfulness of
-				Breathing, and Jh&#257;na: A Practical Approach</span
-			>
-		</p>
-		<p>
-			<b>2.1.1</b>
-			<span style="font-weight: normal"
-				>Added three Upasika Days: Honoring the Buddha, The Middle Way of
-				Not-self, and Death and Dying. Added the Spirit Rock Daylong about
-				Friendship.</span
-			>
-		</p>
-		<p>
-			<b>2.1.2</b>
-			<span style="font-weight: normal"
-				>Added the 2008 Metta Retreat and the Spirit Rock Daylong Desire or
-				Aspiration. Assigned copyright to Abhayagiri Buddhist Monastery.</span
-			>
-		</p>
-		<p>
-			<b>2.1.3</b>
-			<span style="font-weight: normal"
-				>Added Upasika Day: Right Livelihood.</span
-			>
-		</p>
-		<p>
-			<b>2.2</b>
-			<span style="font-weight: normal"
-				>Implemented session excerpts. Added Stanford Communtiy Dhamma
-				Discussion and Upasika Day: Buddhist Identity. Added three sessions from
-				Winter Retreat 2014 for testing purposes.</span
-			>
-		</p>
-	
->>>>>>> 7ed1ac91
+<p><b>2.3.1</b> <span style="font-weight: normal">Added three more Upasika Days and BIA New Year, New Life.</span></p>