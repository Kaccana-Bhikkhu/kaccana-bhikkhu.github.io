--- conflicted
+++ resolved
@@ -28,49 +28,9 @@
 				row-gap: 0px;
 				box-shadow: 0 2px #a68b5599;
 
-<<<<<<< HEAD
-<h3 class="western">Version list</h3>
-<p><b>1.0</b>: First publicly available prototype; contains all
-questions from Thanksgiving Retreats 2013-2015 from pre-existing
-transcriptions; subject tags are based on transcription text rather
-than audio content.</p>
-<p><b>1.9</b><span style="font-weight: normal">: Index stories,
-quotes, and readings in addition to questions. Added Spirit Rock
-daylong events from 2010 and 2011. The tag list has expanded to
-include tags from many events transcribed on paper that have not yet
-been entered into the online archive. Almost all documentation still
-applies to version 1.0.</span></p>
-<p><b>1.91</b><span style="font-weight: normal">: Added events: DRBU
-Q&amp;A, The Teaching and the Training, and Living in a Changing
-Society. Remove unused tags from the tag list (possibly still a few
-glitches).</span></p>
-<p><b>1.92</b><span style="font-weight: normal">: Added Teen Weekend
-2017. Added teacher pages.</span></p>
-<p><b>1.93</b><span style="font-weight: normal">: Added Tea Time Q&amp;A
-and Abhayagiri Ka&#7789;hina 2021. Embed audio players in the page
-for each excerpt. This allows one to read transcriptions while
-listening to the talk, but clutters the visual interface. The
-<a href="https://www.abhayagiri.org/20/index.html">Abhayagiri 20</a></span><a href="https://www.abhayagiri.org/20/index.html"><sup><span style="font-weight: normal">th</span></sup>
-<span style="font-weight: normal">Anniversary page</span></a>
-<span style="font-weight: normal">demonstrates a good solution, but
-it&rsquo;s well beyond my web skills.</span></p>
-<p><b>2.0</b> <span style="font-weight: normal">(May 15, 2023): All
-pages look much better thanks to css code contributed by Chris
-Claudius.</span></p>
-<p><b>2.1</b> <span style="font-weight: normal">Added three Upasika
-Days: Thai Forest Tradition, Mindfulness of Breathing, and Jh&#257;na:
-A Practical Approach</span></p>
-<p><b>2.1.1</b> <span style="font-weight: normal">Added three Upasika Days: Honoring the Buddha, The Middle Way of Not-self, and Death and Dying. Added the Spirit Rock Daylong about Friendship.</span></p>
-<p><b>2.1.2</b> <span style="font-weight: normal">Added the 2008 Metta Retreat and the Spirit Rock Daylong Desire or Aspiration. Assigned copyright to Abhayagiri Buddhist Monastery.</span></p>
-<p><b>2.1.3</b> <span style="font-weight: normal">Added Upasika Day: Right Livelihood.</span></p>
-<p><b>2.2</b> <span style="font-weight: normal">Implemented session excerpts. Added Stanford Communtiy Dhamma Discussion and Upasika Day: Buddhist Identity. Added three sessions from Winter Retreat 2014 for testing purposes.</span></p>
-<p><b>2.3</b> <span style="font-weight: normal">Added Chanting Upasika Day and Path of Practice weekend.</span></p>
-<p><b>2.3.1</b> <span style="font-weight: normal">Added three more Upasika Days and BIA New Year, New Life.</span></p>
-=======
 				transform: translateY(85px);
 				transition: transform 200ms ease-out;
 			}
->>>>>>> 7ed1ac91
 
 			#audio-player.show {
 				transform: none;
