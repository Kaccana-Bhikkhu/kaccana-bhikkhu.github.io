--- conflicted
+++ resolved
@@ -2,58 +2,29 @@
 <html lang="en">
 <head>
   <meta charset="UTF-8">
-  <meta name="description" content="Hierarchical tags – The Ajahn Pasanno Question and Story Archive">
-  <meta name="keywords" content="Tags, Tag hierarchy">
-  <meta name="author" content="Abhayagiri Buddhist Monastery">
   <meta name="viewport" content="width=device-width, initial-scale=1.0">
     <title>Hierarchy</title>
-
-  <script>
-    url = new URL(location.href)
-    location.replace("../index.html#drilldown/tag-040.html" + url.hash);
-  </script>
-
+<meta name="robots" content="noindex, nofollow" />
 <link rel="stylesheet" href="../style.css">
 <link rel="stylesheet" href="https://maxcdn.bootstrapcdn.com/font-awesome/4.7.0/css/font-awesome.min.css">
 <link href="https://fonts.googleapis.com/css?family=Roboto:300,400,700&display=swap" rel="stylesheet">
     
 </head>
-<<<<<<< HEAD
-<body>  
-=======
 <body>
 
 
->>>>>>> 87583357
   <div id="header">
     <h1><strong>The Ajahn Pasanno Question and Story Archive</strong></h1>
     <br>
-<<<<<<< HEAD
-    <h4><a href="../homepage.html">About</a> &nbsp&nbsp&nbsp&nbsp&nbsp<a href="../indexes/AlphabeticalTags.html" style="font-weight: bold;">Tags</a> &nbsp&nbsp&nbsp&nbsp&nbsp<a href="../indexes/EventsBySeries.html">Events</a> &nbsp&nbsp&nbsp&nbsp&nbsp<a href="../teachers/TeachersAlphabetical.html">Teachers</a> &nbsp&nbsp&nbsp&nbsp&nbsp<a href="../indexes/AllExcerpts.html">All excerpts</a> &nbsp&nbsp&nbsp&nbsp&nbsp<a href="https://www.abhayagiri.org/questions-and-stories">Back to Abhayagiri.org</a></h4>
-=======
     <nav id="topnav">
-      <a href="../homepage.html">About</a>
-      <a href="../indexes/AlphabeticalTags.html" class="active">Tags</a>
-      <a href="../indexes/EventsBySeries.html">Events</a>
-      <a href="../teachers/TeachersAlphabetical.html">Teachers</a>
-      <a href="../indexes/AllExcerpts.html">All excerpts</a>
-      <a href="https://www.abhayagiri.org/questions-and-stories">Back to Abhayagiri.org</a>
+      <a href="../homepage.html">About</a> &nbsp&nbsp&nbsp&nbsp&nbsp<a href="../indexes/AlphabeticalTags.html" style="font-weight:bold;text-decoration: underline;">Tags</a> &nbsp&nbsp&nbsp&nbsp&nbsp<a href="../indexes/EventsBySeries.html">Events</a> &nbsp&nbsp&nbsp&nbsp&nbsp<a href="../teachers/TeachersAlphabetical.html">Teachers</a> &nbsp&nbsp&nbsp&nbsp&nbsp<a href="../indexes/AllExcerpts.html">All excerpts</a> &nbsp&nbsp&nbsp&nbsp&nbsp<a href="https://www.abhayagiri.org/questions-and-stories">Back to Abhayagiri.org</a>
     </nav>
->>>>>>> 87583357
   </div>
 
 <br>
 
-<<<<<<< HEAD
-  <div class="intro">
-    <a href="../indexes/AlphabeticalTags.html">Alphabetical</a> &nbsp&nbsp&nbsp&nbsp&nbsp<a href="../drilldown/tag-999.html" style="font-weight: bold;">Hierarchy</a> &nbsp&nbsp&nbsp&nbsp&nbsp<a href="../indexes/SortedTags.html">Most common</a> &nbsp&nbsp&nbsp&nbsp&nbsp<a href="../about/05_Tags.html">About tags</a>
-=======
   <div class="sublink">
-    <a href="../indexes/AlphabeticalTags.html">Alphabetical</a>
-      <a href="../drilldown/tag-999.html" class="active">Hierarchy</a>
-      <a href="../indexes/SortedTags.html">Most common</a>
-      <a href="../about/05_Tags.html">About tags</a>
->>>>>>> 87583357
+    <a href="../indexes/AlphabeticalTags.html">Alphabetical</a> &nbsp&nbsp&nbsp&nbsp&nbsp<a href="../drilldown/tag-999.html" style="font-weight:bold;text-decoration: underline;">Hierarchy</a> &nbsp&nbsp&nbsp&nbsp&nbsp<a href="../indexes/SortedTags.html">Most common</a> &nbsp&nbsp&nbsp&nbsp&nbsp<a href="../about/05_Tags.html">About tags</a>
   </div>
   <br>
 
@@ -61,187 +32,7 @@
   </div>
 
 <div class="intro">
-<<<<<<< HEAD
-<p> <a href="../drilldown/tag-999.html">Contract all</a> &nbsp&nbsp&nbsp&nbsp&nbsp<a href="../indexes/AllTagsExpanded.html">Expand all</a> &nbsp&nbsp&nbsp&nbsp&nbsp<a href="../indexes/Tags_print.html">Printable</a> </p><hr> <p id="0" style="margin-left: 0em;">
-  <a href="../drilldown/tag-999.html#_keep_scroll"><i class="fa fa-minus-square"></i></a> <a href = "../tags/skillful-qualities.html">Skillful qualities</a> (41) (kusalā dhammā)
-</p>
-<p id="1" style="margin-left: 2em;">
-  &nbsp <a href = "../tags/middle-path.html">Middle Path</a> (19) (majjhimā paṭipadā)
-</p>
-<p id="2" style="margin-left: 2em;">
-  <a href="../drilldown/tag-000.html#_keep_scroll"><i class="fa fa-minus-square"></i></a> <a href = "../tags/eightfold-path.html">Noble Eightfold Path</a> (29) (ariya aṭṭaṅgika magga)
-</p>
-<p id="3" style="margin-left: 4em;">
-  &nbsp 1. <a href = "../tags/right-view.html">Right View</a> (18) (sammā-diṭṭhi)
-</p>
-<p id="4" style="margin-left: 4em;">
-  <a href="../drilldown/tag-004.html#_keep_scroll"><i class="fa fa-plus-square"></i></a> 2. <a href = "../tags/right-intention.html">Right Intention</a> (14) (sammā-saṅkappa)
-</p>
-<p id="8" style="margin-left: 4em;">
-  <a href="../drilldown/tag-008.html#_keep_scroll"><i class="fa fa-plus-square"></i></a> 3. <a href = "../tags/right-speech.html">Right Speech</a> (19) (sammā-vācā)
-</p>
-<p id="16" style="margin-left: 4em;">
-  <a href="../drilldown/tag-016.html#_keep_scroll"><i class="fa fa-plus-square"></i></a> 4. <a href = "../tags/right-action.html">Right Action</a> (2) (sammā-kammanta)
-</p>
-<p id="24" style="margin-left: 4em;">
-  &nbsp 5. <a href = "../tags/right-livelihood.html">Right Livelihood</a> (36) (sammā-ājīva)
-</p>
-<p id="25" style="margin-left: 4em;">
-  <a href="../drilldown/tag-025.html#_keep_scroll"><i class="fa fa-plus-square"></i></a> 6. <a href = "../tags/right-effort.html">Right Effort</a> (43) (sammā-vāyāma)
-</p>
-<p id="30" style="margin-left: 4em;">
-  <a href="../drilldown/tag-002.html#_keep_scroll"><i class="fa fa-minus-square"></i></a> 7. <a href = "../tags/right-mindfulness.html">Right Mindfulness</a> (46) (sammā-sati)
-</p>
-<p id="31" style="margin-left: 6em;">
-  <a href="../drilldown/tag-031.html#_keep_scroll"><i class="fa fa-plus-square"></i></a> 1. <a href = "../tags/mindfulness-of-body.html">Mindfulness of body</a> (46) (kāyagatā-sati)
-</p>
-<p id="38" style="margin-left: 6em;">
-  &nbsp 2. <a href = "../tags/mindfulness-of-feeling.html">Mindfulness of feeling</a> (16) (vedanā-sati)
-</p>
-<p id="39" style="margin-left: 6em;">
-  &nbsp 3. <a href = "../tags/mindfulness-of-mind.html">Mindfulness of mind</a> (25) (citta-sati)
-</p>
-<p id="40" style="margin-left: 6em;">
-  <a href="../drilldown/tag-030.html#_keep_scroll"><i class="fa fa-minus-square"></i></a> 4. <a href = "../tags/mindfulness-of-dhammas.html">Mindfulness of dhammas</a> (7) (dhammā-sati)
-</p>
-<p id="41" style="margin-left: 8em;">
-  &nbsp <a href = "../tags/hindrances.html">Five Hindrances</a> (17) (pañca nīvaraṇāni)
-</p>
-<p id="42" style="margin-left: 8em;">
-  &nbsp <a href = "../tags/aggregates.html">Five Aggregates</a> (21) (pañcakkhandhā)
-</p>
-<p id="43" style="margin-left: 8em;">
-  &nbsp <a href = "../tags/sense-bases.html">Six Sense Bases</a> (19) (saḷ-āyatana)
-</p>
-<p id="44" style="margin-left: 8em;">
-  &nbsp <a href = "../tags/factors-of-awakening.html">Seven Factors of Awakening</a> (5) (satta bojjhaṅgā)
-</p>
-<p id="45" style="margin-left: 8em;">
-  &nbsp <a href = "../tags/four-noble-truths.html">Four Noble Truths</a> (29) (cattāri ariya-saccāni)
-</p>
-<p id="46" style="margin-left: 6em;">
-  &nbsp <a href = "../tags/ardency.html">Ardency</a> (21) (ātāpi)
-</p>
-<p id="47" style="margin-left: 6em;">
-  &nbsp <a href = "../tags/clear-comprehension.html">Clear comprehension</a> (38) (sampajañña)
-</p>
-<p id="48" style="margin-left: 6em;">
-  &nbsp <a href = "../tags/mindfulness.html">Mindfulness</a> (62) (sati)
-</p>
-<p id="49" style="margin-left: 4em;">
-  <a href="../drilldown/tag-049.html#_keep_scroll"><i class="fa fa-plus-square"></i></a> 8. <a href = "../tags/right-concentration.html">Right Concentration</a> (21) (sammā-samādhi)
-</p>
-<p id="58" style="margin-left: 2em;">
-  <a href="../drilldown/tag-058.html#_keep_scroll"><i class="fa fa-plus-square"></i></a> <a href = "../tags/four-noble-truths.html">Four Noble Truths</a> (29) (cattāri ariya-saccāni)
-</p>
-<p id="79" style="margin-left: 2em;">
-  <a href="../drilldown/tag-079.html#_keep_scroll"><i class="fa fa-plus-square"></i></a> <a href = "../tags/aids-to-awakening.html">Aids to Awakening</a> (1) (bodhipakkhiyādhammā)
-</p>
-<p id="87" style="margin-left: 2em;">
-  <a href="../drilldown/tag-087.html#_keep_scroll"><i class="fa fa-plus-square"></i></a> <a href = "../tags/bases-of-success.html">Four Bases of Success</a> (3) (cattāro iddhipādā)
-</p>
-<p id="92" style="margin-left: 2em;">
-  <a href="../drilldown/tag-092.html#_keep_scroll"><i class="fa fa-plus-square"></i></a> <a href = "../tags/faculties.html">Five Faculties</a> (4) (pañca indriyā)
-</p>
-<p id="98" style="margin-left: 2em;">
-  <a href="../drilldown/tag-098.html#_keep_scroll"><i class="fa fa-plus-square"></i></a> <a href = "../tags/factors-of-awakening.html">Seven Factors of Awakening</a> (5) (satta bojjhaṅgā)
-</p>
-<p id="106" style="margin-left: 2em;">
-  <a href="../drilldown/tag-106.html#_keep_scroll"><i class="fa fa-plus-square"></i></a> <a href = "../tags/divine-abidings.html">Divine Abidings</a> (15) (brahmavihārā)
-</p>
-<p id="111" style="margin-left: 2em;">
-  <a href="../drilldown/tag-111.html#_keep_scroll"><i class="fa fa-plus-square"></i></a> <a href = "../tags/treasures.html">Seven Treasures</a> (6) (satta dhanā)
-</p>
-<p id="122" style="margin-left: 2em;">
-  <a href="../drilldown/tag-122.html#_keep_scroll"><i class="fa fa-plus-square"></i></a> <a href = "../tags/perfections.html">Ten Perfections</a> (5) (dasa pāramiyo)
-</p>
-<p id="133" style="margin-left: 2em;">
-  <a href="../drilldown/tag-133.html#_keep_scroll"><i class="fa fa-plus-square"></i></a> <a href = "../tags/progress-of-insight.html">Progress of insight</a> (10)
-</p>
-<p id="143" style="margin-left: 2em;">
-  <a href="../drilldown/tag-143.html#_keep_scroll"><i class="fa fa-plus-square"></i></a> <a href = "../tags/stages-of-awakening.html">Stages of awakening</a> (24)
-</p>
-<p id="156" style="margin-left: 2em;">
-  <a href="../drilldown/tag-156.html#_keep_scroll"><i class="fa fa-plus-square"></i></a> <a href = "../tags/heedfulness.html">Heedfulness</a> (2) (appamāda)
-</p>
-<p id="159" style="margin-left: 2em;">
-  &nbsp <a href = "../tags/gratitude.html">Gratitude</a> (39) (kataññu)
-</p>
-<p id="160" style="margin-left: 2em;">
-  &nbsp <a href = "../tags/merit.html">Merit</a> (27) (puñña)
-</p>
-<p id="161" style="margin-left: 2em;">
-  &nbsp <a href = "../tags/forgiveness.html">Forgiveness</a> (9)
-</p>
-<p id="162" style="margin-left: 2em;">
-  &nbsp <a href = "../tags/contentment.html">Contentment</a> (13) (santuṭṭhi)
-</p>
-<p id="163" style="margin-left: 2em;">
-  &nbsp <a href = "../tags/trust.html">Trust</a> (10)
-</p>
-<p id="164" style="margin-left: 2em;">
-  &nbsp <a href = "../tags/courage.html">Courage</a> (1)
-</p>
-<p id="165" style="margin-left: 2em;">
-  &nbsp <a href = "../tags/humility.html">Humility</a> (3)
-</p>
-<p id="166" style="margin-left: 2em;">
-  &nbsp <a href = "../tags/non-contention.html">Non-contention</a> (4)
-</p>
-<p id="167" style="margin-left: 2em;">
-  &nbsp <a href = "../tags/self-reliance.html">Self-reliance</a> (4)
-</p>
-<p id="168" style="margin-left: 0em;">
-  <a href="../drilldown/tag-168.html#_keep_scroll"><i class="fa fa-plus-square"></i></a> <a href = "../tags/unskillful-qualities.html">Unskillful qualities</a> (24) (akusalā dhammā)
-</p>
-<p id="211" style="margin-left: 0em;">
-  <a href="../drilldown/tag-211.html#_keep_scroll"><i class="fa fa-plus-square"></i></a> Indeterminate qualities (abyākatā dhammā)
-</p>
-<p id="266" style="margin-left: 0em;">
-  <a href="../drilldown/tag-266.html#_keep_scroll"><i class="fa fa-plus-square"></i></a> <a href = "../tags/three-refuges.html">Three Refuges</a> (19) (tisaraṇa)
-</p>
-<p id="273" style="margin-left: 0em;">
-  <a href="../drilldown/tag-273.html#_keep_scroll"><i class="fa fa-plus-square"></i></a> <a href = "../tags/devotional-practice.html">Devotional practice</a> (20)
-</p>
-<p id="291" style="margin-left: 0em;">
-  <a href="../drilldown/tag-291.html#_keep_scroll"><i class="fa fa-plus-square"></i></a> <a href = "../tags/precepts.html">Precepts</a> (25) (sikkhāpada)
-</p>
-<p id="316" style="margin-left: 0em;">
-  <a href="../drilldown/tag-316.html#_keep_scroll"><i class="fa fa-plus-square"></i></a> <a href = "../tags/meditation.html">Meditation</a> (48) (bhāvanā)
-</p>
-<p id="391" style="margin-left: 0em;">
-  <a href="../drilldown/tag-391.html#_keep_scroll"><i class="fa fa-plus-square"></i></a> <a href = "../tags/teaching-dhamma.html">Teaching Dhamma</a> (67)
-</p>
-<p id="428" style="margin-left: 0em;">
-  <a href="../drilldown/tag-428.html#_keep_scroll"><i class="fa fa-plus-square"></i></a> <a href = "../tags/teachers.html">Teachers</a> (9)
-</p>
-<p id="495" style="margin-left: 0em;">
-  <a href="../drilldown/tag-495.html#_keep_scroll"><i class="fa fa-plus-square"></i></a> <a href = "../tags/monasteries.html">Monasteries</a> (5)
-</p>
-<p id="518" style="margin-left: 0em;">
-  <a href="../drilldown/tag-518.html#_keep_scroll"><i class="fa fa-plus-square"></i></a> <a href = "../tags/nature-of-the-cosmos.html">Nature of the cosmos</a> (8)
-</p>
-<p id="540" style="margin-left: 0em;">
-  <a href="../drilldown/tag-540.html#_keep_scroll"><i class="fa fa-plus-square"></i></a> <a href = "../tags/history.html">History</a> (3)
-</p>
-<p id="552" style="margin-left: 0em;">
-  <a href="../drilldown/tag-552.html#_keep_scroll"><i class="fa fa-plus-square"></i></a> <a href = "../tags/cultural-context.html">Cultural context</a> (12)
-</p>
-<p id="572" style="margin-left: 0em;">
-  <a href="../drilldown/tag-572.html#_keep_scroll"><i class="fa fa-plus-square"></i></a> <a href = "../tags/spiritual-traditions.html">Spiritual traditions</a> (3)
-</p>
-<p id="584" style="margin-left: 0em;">
-  <a href="../drilldown/tag-584.html#_keep_scroll"><i class="fa fa-plus-square"></i></a> <a href = "../tags/renunciant-practice.html">Renunciant practice</a> (1)
-</p>
-<p id="652" style="margin-left: 0em;">
-  <a href="../drilldown/tag-652.html#_keep_scroll"><i class="fa fa-plus-square"></i></a> <a href = "../tags/everyday-life.html">Everyday life practice</a> (20)
-</p>
-=======
-<div class="sublink"> <a href="../drilldown/tag-999.html">Contract all</a>
-      <a href="../indexes/AllTagsExpanded.html">Expand all</a>
-      <a href="../indexes/Tags_print.html">Printable</a> </div>
-<hr>
- <div class="listing">
+<p> <a href="../drilldown/tag-999.html">Contract all</a> &nbsp&nbsp&nbsp&nbsp&nbsp<a href="../indexes/AllTagsExpanded.html">Expand all</a> &nbsp&nbsp&nbsp&nbsp&nbsp<a href="../indexes/Tags_print.html">Printable</a> </p><hr> <div class="listing">
   <p id="0" style="margin-left: 0em;">
     <a href="../drilldown/tag-999.html#_keep_scroll"><i class="fa fa-minus-square"></i></a> <a href = "../tags/skillful-qualities.html">Skillful qualities</a> (41) (kusalā dhammā)
   </p>
@@ -270,7 +61,7 @@
     <a href="../drilldown/tag-025.html#_keep_scroll"><i class="fa fa-plus-square"></i></a> 6. <a href = "../tags/right-effort.html">Right Effort</a> (43) (sammā-vāyāma)
   </p>
   <p id="30" style="margin-left: 4em;">
-    <a href="../drilldown/tag-002.html#_keep_scroll"><i class="fa fa-minus-square"></i></a> 7. <a href = "../tags/right-mindfulness.html">Right Mindfulness</a> (43) (sammā-sati)
+    <a href="../drilldown/tag-002.html#_keep_scroll"><i class="fa fa-minus-square"></i></a> 7. <a href = "../tags/right-mindfulness.html">Right Mindfulness</a> (46) (sammā-sati)
   </p>
   <p id="31" style="margin-left: 6em;">
     <a href="../drilldown/tag-031.html#_keep_scroll"><i class="fa fa-plus-square"></i></a> 1. <a href = "../tags/mindfulness-of-body.html">Mindfulness of body</a> (46) (kāyagatā-sati)
@@ -288,10 +79,10 @@
     &nbsp <a href = "../tags/hindrances.html">Five Hindrances</a> (17) (pañca nīvaraṇāni)
   </p>
   <p id="42" style="margin-left: 8em;">
-    &nbsp <a href = "../tags/aggregates.html">Five Aggregates</a> (19) (pañcakkhandhā)
+    &nbsp <a href = "../tags/aggregates.html">Five Aggregates</a> (21) (pañcakkhandhā)
   </p>
   <p id="43" style="margin-left: 8em;">
-    &nbsp <a href = "../tags/sense-bases.html">Six Sense Bases</a> (17) (saḷ-āyatana)
+    &nbsp <a href = "../tags/sense-bases.html">Six Sense Bases</a> (19) (saḷ-āyatana)
   </p>
   <p id="44" style="margin-left: 8em;">
     &nbsp <a href = "../tags/factors-of-awakening.html">Seven Factors of Awakening</a> (5) (satta bojjhaṅgā)
@@ -303,10 +94,10 @@
     &nbsp <a href = "../tags/ardency.html">Ardency</a> (21) (ātāpi)
   </p>
   <p id="47" style="margin-left: 6em;">
-    &nbsp <a href = "../tags/clear-comprehension.html">Clear comprehension</a> (37) (sampajañña)
+    &nbsp <a href = "../tags/clear-comprehension.html">Clear comprehension</a> (38) (sampajañña)
   </p>
   <p id="48" style="margin-left: 6em;">
-    &nbsp <a href = "../tags/mindfulness.html">Mindfulness</a> (61) (sati)
+    &nbsp <a href = "../tags/mindfulness.html">Mindfulness</a> (62) (sati)
   </p>
   <p id="49" style="margin-left: 4em;">
     <a href="../drilldown/tag-049.html#_keep_scroll"><i class="fa fa-plus-square"></i></a> 8. <a href = "../tags/right-concentration.html">Right Concentration</a> (21) (sammā-samādhi)
@@ -389,40 +180,39 @@
   <p id="316" style="margin-left: 0em;">
     <a href="../drilldown/tag-316.html#_keep_scroll"><i class="fa fa-plus-square"></i></a> <a href = "../tags/meditation.html">Meditation</a> (48) (bhāvanā)
   </p>
-  <p id="390" style="margin-left: 0em;">
-    <a href="../drilldown/tag-390.html#_keep_scroll"><i class="fa fa-plus-square"></i></a> <a href = "../tags/teaching-dhamma.html">Teaching Dhamma</a> (67)
-  </p>
-  <p id="427" style="margin-left: 0em;">
-    <a href="../drilldown/tag-427.html#_keep_scroll"><i class="fa fa-plus-square"></i></a> <a href = "../tags/teachers.html">Teachers</a> (9)
-  </p>
-  <p id="494" style="margin-left: 0em;">
-    <a href="../drilldown/tag-494.html#_keep_scroll"><i class="fa fa-plus-square"></i></a> <a href = "../tags/monasteries.html">Monasteries</a> (5)
-  </p>
-  <p id="517" style="margin-left: 0em;">
-    <a href="../drilldown/tag-517.html#_keep_scroll"><i class="fa fa-plus-square"></i></a> <a href = "../tags/nature-of-the-cosmos.html">Nature of the cosmos</a> (8)
-  </p>
-  <p id="539" style="margin-left: 0em;">
-    <a href="../drilldown/tag-539.html#_keep_scroll"><i class="fa fa-plus-square"></i></a> <a href = "../tags/history.html">History</a> (3)
-  </p>
-  <p id="551" style="margin-left: 0em;">
-    <a href="../drilldown/tag-551.html#_keep_scroll"><i class="fa fa-plus-square"></i></a> <a href = "../tags/cultural-context.html">Cultural context</a> (12)
-  </p>
-  <p id="571" style="margin-left: 0em;">
-    <a href="../drilldown/tag-571.html#_keep_scroll"><i class="fa fa-plus-square"></i></a> <a href = "../tags/spiritual-traditions.html">Spiritual traditions</a> (3)
-  </p>
-  <p id="583" style="margin-left: 0em;">
-    <a href="../drilldown/tag-583.html#_keep_scroll"><i class="fa fa-plus-square"></i></a> <a href = "../tags/renunciant-practice.html">Renunciant practice</a> (1)
-  </p>
-  <p id="651" style="margin-left: 0em;">
-    <a href="../drilldown/tag-651.html#_keep_scroll"><i class="fa fa-plus-square"></i></a> <a href = "../tags/everyday-life.html">Everyday life practice</a> (20)
+  <p id="391" style="margin-left: 0em;">
+    <a href="../drilldown/tag-391.html#_keep_scroll"><i class="fa fa-plus-square"></i></a> <a href = "../tags/teaching-dhamma.html">Teaching Dhamma</a> (67)
+  </p>
+  <p id="428" style="margin-left: 0em;">
+    <a href="../drilldown/tag-428.html#_keep_scroll"><i class="fa fa-plus-square"></i></a> <a href = "../tags/teachers.html">Teachers</a> (9)
+  </p>
+  <p id="495" style="margin-left: 0em;">
+    <a href="../drilldown/tag-495.html#_keep_scroll"><i class="fa fa-plus-square"></i></a> <a href = "../tags/monasteries.html">Monasteries</a> (5)
+  </p>
+  <p id="518" style="margin-left: 0em;">
+    <a href="../drilldown/tag-518.html#_keep_scroll"><i class="fa fa-plus-square"></i></a> <a href = "../tags/nature-of-the-cosmos.html">Nature of the cosmos</a> (8)
+  </p>
+  <p id="540" style="margin-left: 0em;">
+    <a href="../drilldown/tag-540.html#_keep_scroll"><i class="fa fa-plus-square"></i></a> <a href = "../tags/history.html">History</a> (3)
+  </p>
+  <p id="552" style="margin-left: 0em;">
+    <a href="../drilldown/tag-552.html#_keep_scroll"><i class="fa fa-plus-square"></i></a> <a href = "../tags/cultural-context.html">Cultural context</a> (12)
+  </p>
+  <p id="572" style="margin-left: 0em;">
+    <a href="../drilldown/tag-572.html#_keep_scroll"><i class="fa fa-plus-square"></i></a> <a href = "../tags/spiritual-traditions.html">Spiritual traditions</a> (3)
+  </p>
+  <p id="584" style="margin-left: 0em;">
+    <a href="../drilldown/tag-584.html#_keep_scroll"><i class="fa fa-plus-square"></i></a> <a href = "../tags/renunciant-practice.html">Renunciant practice</a> (1)
+  </p>
+  <p id="652" style="margin-left: 0em;">
+    <a href="../drilldown/tag-652.html#_keep_scroll"><i class="fa fa-plus-square"></i></a> <a href = "../tags/everyday-life.html">Everyday life practice</a> (20)
   </p>
 </div>
->>>>>>> 87583357
 </div>
 
 <footer>
     <p>&copy; 2023 Abhayagiri Buddhist Monastery. All rights reserved.</p>
-    <p style="font-size:100%;"><b>How to cite this page</b> (suggested style): “Hierarchical tags,” The Ajahn Pasanno Question and Story Archive, November 2023 initial release,
+    <p style="font-size:100%;"><b>How to cite this page</b> (suggested style): “Hierarchy,” The Ajahn Pasanno Question and Story Archive, November 8, 2023,
       <a href="https://abhayagiri.org/questions/drilldown/tag-040.html">https://abhayagiri.org/questions/drilldown/tag-040.html</a>.</p>
 </footer>
 
