<!DOCTYPE html>
<html lang="en">
<head>
  <meta charset="UTF-8">
  <meta name="description" content="Hierarchical tags – The Ajahn Pasanno Question and Story Archive">
  <meta name="keywords" content="Tags, Tag hierarchy">
  <meta name="author" content="Abhayagiri Buddhist Monastery">
  <meta name="viewport" content="width=device-width, initial-scale=1.0">
    <title>Hierarchy</title>

  <script>
    url = new URL(location.href)
    location.replace("../index.html#drilldown/tag-398.html" + url.hash);
  </script>

<link rel="stylesheet" href="../style.css">
<link rel="stylesheet" href="https://maxcdn.bootstrapcdn.com/font-awesome/4.7.0/css/font-awesome.min.css">
<link href="https://fonts.googleapis.com/css?family=Roboto:300,400,700&display=swap" rel="stylesheet">
    
</head>
<<<<<<< HEAD
<body>  
=======
<body>


>>>>>>> 87583357
  <div id="header">
    <h1><strong>The Ajahn Pasanno Question and Story Archive</strong></h1>
    <br>
<<<<<<< HEAD
    <h4><a href="../homepage.html">About</a> &nbsp&nbsp&nbsp&nbsp&nbsp<a href="../indexes/AlphabeticalTags.html" style="font-weight: bold;">Tags</a> &nbsp&nbsp&nbsp&nbsp&nbsp<a href="../indexes/EventsBySeries.html">Events</a> &nbsp&nbsp&nbsp&nbsp&nbsp<a href="../teachers/TeachersAlphabetical.html">Teachers</a> &nbsp&nbsp&nbsp&nbsp&nbsp<a href="../indexes/AllExcerpts.html">All excerpts</a> &nbsp&nbsp&nbsp&nbsp&nbsp<a href="https://www.abhayagiri.org/questions-and-stories">Back to Abhayagiri.org</a></h4>
=======
    <nav id="topnav">
      <a href="../homepage.html">About</a>
      <a href="../indexes/AlphabeticalTags.html" class="active">Tags</a>
      <a href="../indexes/EventsBySeries.html">Events</a>
      <a href="../teachers/TeachersAlphabetical.html">Teachers</a>
      <a href="../indexes/AllExcerpts.html">All excerpts</a>
      <a href="https://www.abhayagiri.org/questions-and-stories">Back to Abhayagiri.org</a>
    </nav>
>>>>>>> 87583357
  </div>

<br>

<<<<<<< HEAD
  <div class="intro">
    <a href="../indexes/AlphabeticalTags.html">Alphabetical</a> &nbsp&nbsp&nbsp&nbsp&nbsp<a href="../drilldown/tag-999.html" style="font-weight: bold;">Hierarchy</a> &nbsp&nbsp&nbsp&nbsp&nbsp<a href="../indexes/SortedTags.html">Most common</a> &nbsp&nbsp&nbsp&nbsp&nbsp<a href="../about/05_Tags.html">About tags</a>
=======
  <div class="sublink">
    <a href="../indexes/AlphabeticalTags.html">Alphabetical</a>
      <a href="../drilldown/tag-999.html" class="active">Hierarchy</a>
      <a href="../indexes/SortedTags.html">Most common</a>
      <a href="../about/05_Tags.html">About tags</a>
>>>>>>> 87583357
  </div>
  <br>

  <div class="title">Tags – Hierarchical
  </div>

<div class="intro">
<<<<<<< HEAD
<p> <a href="../drilldown/tag-999.html">Contract all</a> &nbsp&nbsp&nbsp&nbsp&nbsp<a href="../indexes/AllTagsExpanded.html">Expand all</a> &nbsp&nbsp&nbsp&nbsp&nbsp<a href="../indexes/Tags_print.html">Printable</a> </p><hr> <p id="0" style="margin-left: 0em;">
  <a href="../drilldown/tag-000.html#_keep_scroll"><i class="fa fa-plus-square"></i></a> <a href = "../tags/skillful-qualities.html">Skillful qualities</a> (41) (kusalā dhammā)
</p>
<p id="168" style="margin-left: 0em;">
  <a href="../drilldown/tag-168.html#_keep_scroll"><i class="fa fa-plus-square"></i></a> <a href = "../tags/unskillful-qualities.html">Unskillful qualities</a> (24) (akusalā dhammā)
</p>
<p id="211" style="margin-left: 0em;">
  <a href="../drilldown/tag-211.html#_keep_scroll"><i class="fa fa-plus-square"></i></a> Indeterminate qualities (abyākatā dhammā)
</p>
<p id="266" style="margin-left: 0em;">
  <a href="../drilldown/tag-266.html#_keep_scroll"><i class="fa fa-plus-square"></i></a> <a href = "../tags/three-refuges.html">Three Refuges</a> (19) (tisaraṇa)
</p>
<p id="273" style="margin-left: 0em;">
  <a href="../drilldown/tag-273.html#_keep_scroll"><i class="fa fa-plus-square"></i></a> <a href = "../tags/devotional-practice.html">Devotional practice</a> (20)
</p>
<p id="291" style="margin-left: 0em;">
  <a href="../drilldown/tag-291.html#_keep_scroll"><i class="fa fa-plus-square"></i></a> <a href = "../tags/precepts.html">Precepts</a> (25) (sikkhāpada)
</p>
<p id="316" style="margin-left: 0em;">
  <a href="../drilldown/tag-316.html#_keep_scroll"><i class="fa fa-plus-square"></i></a> <a href = "../tags/meditation.html">Meditation</a> (48) (bhāvanā)
</p>
<p id="391" style="margin-left: 0em;">
  <a href="../drilldown/tag-999.html#_keep_scroll"><i class="fa fa-minus-square"></i></a> <a href = "../tags/teaching-dhamma.html">Teaching Dhamma</a> (67)
</p>
<p id="392" style="margin-left: 2em;">
  <a href="../drilldown/tag-391.html#_keep_scroll"><i class="fa fa-minus-square"></i></a> <a href = "../tags/gradual-teaching.html">The Gradual Teaching</a> (16) (anupubbikathā)
</p>
<p id="393" style="margin-left: 4em;">
  &nbsp <a href = "../tags/generosity.html">Generosity</a> (54) (dāna)
</p>
<p id="394" style="margin-left: 4em;">
  &nbsp <a href = "../tags/virtue.html">Virtue</a> (37) (sīla)
</p>
<p id="395" style="margin-left: 4em;">
  &nbsp Rewards of heaven (sagga) see <a href = "../tags/deva.html">Deva</a> (22)
</p>
<p id="396" style="margin-left: 4em;">
  &nbsp Danger of sensual pleasure (kāmānaṃ ādīnava) see <a href = "../tags/sensual-desire.html">Sensual desire</a> (24)
</p>
<p id="397" style="margin-left: 4em;">
  &nbsp <a href = "../tags/renunciation.html">Renunciation</a> (9) (nekkhama)
</p>
<p id="398" style="margin-left: 4em;">
  <a href="../drilldown/tag-392.html#_keep_scroll"><i class="fa fa-minus-square"></i></a> <a href = "../tags/four-noble-truths.html">Four Noble Truths</a> (29) (cattāri ariya-saccāni)
</p>
<p id="399" style="margin-left: 6em;">
  <a href="../drilldown/tag-399.html#_keep_scroll"><i class="fa fa-plus-square"></i></a> 1. <a href = "../tags/noble-truth-of-suffering.html">Noble Truth of Suffering</a> (9) (dukkha ariya-sacca)
</p>
<p id="407" style="margin-left: 6em;">
  <a href="../drilldown/tag-407.html#_keep_scroll"><i class="fa fa-plus-square"></i></a> 2. <a href = "../tags/cause-of-suffering.html">Noble Truth of the Cause of Suffering</a> (10) (dukkha-samudaya ariya-sacca)
</p>
<p id="411" style="margin-left: 6em;">
  <a href="../drilldown/tag-411.html#_keep_scroll"><i class="fa fa-plus-square"></i></a> 3. <a href = "../tags/cessation-of-suffering.html">Noble Truth of the Cessation of Suffering</a> (24) (dukkha-nirodha ariya-saccaṃ)
</p>
<p id="417" style="margin-left: 6em;">
  &nbsp 4. Noble Truth of the Path to the Cessation of Suffering (dukkha-nirodha-gāminī paṭipadā ariya-sacca) see <a href = "../tags/eightfold-path.html">Eightfold Path</a> (29)
</p>
<p id="418" style="margin-left: 2em;">
  &nbsp <a href = "../tags/questions.html">Questions</a> (15)
</p>
<p id="419" style="margin-left: 2em;">
  &nbsp <a href = "../tags/dhamma-discussion.html">Dhamma discussion</a> (2)
</p>
<p id="420" style="margin-left: 2em;">
  &nbsp <a href = "../tags/mentoring.html">Mentoring</a> (7)
</p>
<p id="421" style="margin-left: 2em;">
  &nbsp <a href = "../tags/personal-presence.html">Personal presence</a> (10)
</p>
<p id="422" style="margin-left: 2em;">
  &nbsp <a href = "../tags/admonishmentfeedback.html">Admonishment/feedback</a> (10)
</p>
<p id="423" style="margin-left: 2em;">
  &nbsp <a href = "../tags/fiercedirect-teaching.html">Fierce/direct teaching</a> (10)
</p>
<p id="424" style="margin-left: 2em;">
  &nbsp <a href = "../tags/stories.html">Stories</a> (1)
</p>
<p id="425" style="margin-left: 2em;">
  &nbsp <a href = "../tags/similes.html">Similes</a> (42)
</p>
<p id="426" style="margin-left: 2em;">
  &nbsp <a href = "../tags/dhamma-books.html">Dhamma books</a> (15)
</p>
<p id="427" style="margin-left: 2em;">
  &nbsp <a href = "../tags/dhamma-online.html">Dhamma online</a> (4)
</p>
<p id="428" style="margin-left: 0em;">
  <a href="../drilldown/tag-428.html#_keep_scroll"><i class="fa fa-plus-square"></i></a> <a href = "../tags/teachers.html">Teachers</a> (9)
</p>
<p id="495" style="margin-left: 0em;">
  <a href="../drilldown/tag-495.html#_keep_scroll"><i class="fa fa-plus-square"></i></a> <a href = "../tags/monasteries.html">Monasteries</a> (5)
</p>
<p id="518" style="margin-left: 0em;">
  <a href="../drilldown/tag-518.html#_keep_scroll"><i class="fa fa-plus-square"></i></a> <a href = "../tags/nature-of-the-cosmos.html">Nature of the cosmos</a> (8)
</p>
<p id="540" style="margin-left: 0em;">
  <a href="../drilldown/tag-540.html#_keep_scroll"><i class="fa fa-plus-square"></i></a> <a href = "../tags/history.html">History</a> (3)
</p>
<p id="552" style="margin-left: 0em;">
  <a href="../drilldown/tag-552.html#_keep_scroll"><i class="fa fa-plus-square"></i></a> <a href = "../tags/cultural-context.html">Cultural context</a> (12)
</p>
<p id="572" style="margin-left: 0em;">
  <a href="../drilldown/tag-572.html#_keep_scroll"><i class="fa fa-plus-square"></i></a> <a href = "../tags/spiritual-traditions.html">Spiritual traditions</a> (3)
</p>
<p id="584" style="margin-left: 0em;">
  <a href="../drilldown/tag-584.html#_keep_scroll"><i class="fa fa-plus-square"></i></a> <a href = "../tags/renunciant-practice.html">Renunciant practice</a> (1)
</p>
<p id="652" style="margin-left: 0em;">
  <a href="../drilldown/tag-652.html#_keep_scroll"><i class="fa fa-plus-square"></i></a> <a href = "../tags/everyday-life.html">Everyday life practice</a> (20)
</p>
=======
<div class="sublink"> <a href="../drilldown/tag-999.html">Contract all</a>
      <a href="../indexes/AllTagsExpanded.html">Expand all</a>
      <a href="../indexes/Tags_print.html">Printable</a> </div>
<hr>
 <div class="listing">
  <p id="0" style="margin-left: 0em;">
    <a href="../drilldown/tag-000.html#_keep_scroll"><i class="fa fa-plus-square"></i></a> <a href = "../tags/skillful-qualities.html">Skillful qualities</a> (41) (kusalā dhammā)
  </p>
  <p id="168" style="margin-left: 0em;">
    <a href="../drilldown/tag-168.html#_keep_scroll"><i class="fa fa-plus-square"></i></a> <a href = "../tags/unskillful-qualities.html">Unskillful qualities</a> (24) (akusalā dhammā)
  </p>
  <p id="211" style="margin-left: 0em;">
    <a href="../drilldown/tag-211.html#_keep_scroll"><i class="fa fa-plus-square"></i></a> Indeterminate qualities (abyākatā dhammā)
  </p>
  <p id="266" style="margin-left: 0em;">
    <a href="../drilldown/tag-266.html#_keep_scroll"><i class="fa fa-plus-square"></i></a> <a href = "../tags/three-refuges.html">Three Refuges</a> (19) (tisaraṇa)
  </p>
  <p id="273" style="margin-left: 0em;">
    <a href="../drilldown/tag-273.html#_keep_scroll"><i class="fa fa-plus-square"></i></a> <a href = "../tags/devotional-practice.html">Devotional practice</a> (20)
  </p>
  <p id="291" style="margin-left: 0em;">
    <a href="../drilldown/tag-291.html#_keep_scroll"><i class="fa fa-plus-square"></i></a> <a href = "../tags/precepts.html">Precepts</a> (25) (sikkhāpada)
  </p>
  <p id="316" style="margin-left: 0em;">
    <a href="../drilldown/tag-316.html#_keep_scroll"><i class="fa fa-plus-square"></i></a> <a href = "../tags/meditation.html">Meditation</a> (48) (bhāvanā)
  </p>
  <p id="390" style="margin-left: 0em;">
    <a href="../drilldown/tag-999.html#_keep_scroll"><i class="fa fa-minus-square"></i></a> <a href = "../tags/teaching-dhamma.html">Teaching Dhamma</a> (67)
  </p>
  <p id="391" style="margin-left: 2em;">
    <a href="../drilldown/tag-390.html#_keep_scroll"><i class="fa fa-minus-square"></i></a> <a href = "../tags/gradual-teaching.html">The Gradual Teaching</a> (16) (anupubbikathā)
  </p>
  <p id="392" style="margin-left: 4em;">
    &nbsp <a href = "../tags/generosity.html">Generosity</a> (54) (dāna)
  </p>
  <p id="393" style="margin-left: 4em;">
    &nbsp <a href = "../tags/virtue.html">Virtue</a> (37) (sīla)
  </p>
  <p id="394" style="margin-left: 4em;">
    &nbsp Rewards of heaven (sagga) see <a href = "../tags/deva.html">Deva</a> (22)
  </p>
  <p id="395" style="margin-left: 4em;">
    &nbsp Danger of sensual pleasure (kāmānaṃ ādīnava) see <a href = "../tags/sensual-desire.html">Sensual desire</a> (24)
  </p>
  <p id="396" style="margin-left: 4em;">
    &nbsp <a href = "../tags/renunciation.html">Renunciation</a> (9) (nekkhama)
  </p>
  <p id="397" style="margin-left: 4em;">
    <a href="../drilldown/tag-391.html#_keep_scroll"><i class="fa fa-minus-square"></i></a> <a href = "../tags/four-noble-truths.html">Four Noble Truths</a> (29) (cattāri ariya-saccāni)
  </p>
  <p id="398" style="margin-left: 6em;">
    <a href="../drilldown/tag-397.html#_keep_scroll"><i class="fa fa-minus-square"></i></a> 1. <a href = "../tags/noble-truth-of-suffering.html">Noble Truth of Suffering</a> (9) (dukkha ariya-sacca)
  </p>
  <p id="399" style="margin-left: 8em;">
    &nbsp <a href = "../tags/birth.html">Birth</a> (5) (jāti)
  </p>
  <p id="400" style="margin-left: 8em;">
    &nbsp <a href = "../tags/ageing.html">Ageing</a> (18) (jarā)
  </p>
  <p id="401" style="margin-left: 8em;">
    &nbsp <a href = "../tags/sickness.html">Sickness</a> (43) (byādhi)
  </p>
  <p id="402" style="margin-left: 8em;">
    &nbsp <a href = "../tags/death.html">Death</a> (80) (maraṇa)
  </p>
  <p id="403" style="margin-left: 8em;">
    &nbsp <a href = "../tags/pain.html">Pain</a> (21) (dukkha)
  </p>
  <p id="404" style="margin-left: 8em;">
    &nbsp <a href = "../tags/grief.html">Grief</a> (21) (domanassa)
  </p>
  <p id="405" style="margin-left: 8em;">
    &nbsp Five aggregates affected by clinging (pañcupādānakkhandhā) see <a href = "../tags/aggregates.html">Aggregates</a> (19)
  </p>
  <p id="406" style="margin-left: 6em;">
    <a href="../drilldown/tag-406.html#_keep_scroll"><i class="fa fa-plus-square"></i></a> 2. <a href = "../tags/cause-of-suffering.html">Noble Truth of the Cause of Suffering</a> (10) (dukkha-samudaya ariya-sacca)
  </p>
  <p id="410" style="margin-left: 6em;">
    <a href="../drilldown/tag-410.html#_keep_scroll"><i class="fa fa-plus-square"></i></a> 3. <a href = "../tags/cessation-of-suffering.html">Noble Truth of the Cessation of Suffering</a> (24) (dukkha-nirodha ariya-saccaṃ)
  </p>
  <p id="416" style="margin-left: 6em;">
    &nbsp 4. Noble Truth of the Path to the Cessation of Suffering (dukkha-nirodha-gāminī paṭipadā ariya-sacca) see <a href = "../tags/eightfold-path.html">Eightfold Path</a> (29)
  </p>
  <p id="417" style="margin-left: 2em;">
    &nbsp <a href = "../tags/questions.html">Questions</a> (15)
  </p>
  <p id="418" style="margin-left: 2em;">
    &nbsp <a href = "../tags/dhamma-discussion.html">Dhamma discussion</a> (2)
  </p>
  <p id="419" style="margin-left: 2em;">
    &nbsp <a href = "../tags/mentoring.html">Mentoring</a> (7)
  </p>
  <p id="420" style="margin-left: 2em;">
    &nbsp <a href = "../tags/personal-presence.html">Personal presence</a> (10)
  </p>
  <p id="421" style="margin-left: 2em;">
    &nbsp <a href = "../tags/admonishmentfeedback.html">Admonishment/feedback</a> (10)
  </p>
  <p id="422" style="margin-left: 2em;">
    &nbsp <a href = "../tags/fiercedirect-teaching.html">Fierce/direct teaching</a> (10)
  </p>
  <p id="423" style="margin-left: 2em;">
    &nbsp <a href = "../tags/stories.html">Stories</a> (1)
  </p>
  <p id="424" style="margin-left: 2em;">
    &nbsp <a href = "../tags/similes.html">Similes</a> (41)
  </p>
  <p id="425" style="margin-left: 2em;">
    &nbsp <a href = "../tags/dhamma-books.html">Dhamma books</a> (14)
  </p>
  <p id="426" style="margin-left: 2em;">
    &nbsp <a href = "../tags/dhamma-online.html">Dhamma online</a> (3)
  </p>
  <p id="427" style="margin-left: 0em;">
    <a href="../drilldown/tag-427.html#_keep_scroll"><i class="fa fa-plus-square"></i></a> <a href = "../tags/teachers.html">Teachers</a> (9)
  </p>
  <p id="494" style="margin-left: 0em;">
    <a href="../drilldown/tag-494.html#_keep_scroll"><i class="fa fa-plus-square"></i></a> <a href = "../tags/monasteries.html">Monasteries</a> (5)
  </p>
  <p id="517" style="margin-left: 0em;">
    <a href="../drilldown/tag-517.html#_keep_scroll"><i class="fa fa-plus-square"></i></a> <a href = "../tags/nature-of-the-cosmos.html">Nature of the cosmos</a> (8)
  </p>
  <p id="539" style="margin-left: 0em;">
    <a href="../drilldown/tag-539.html#_keep_scroll"><i class="fa fa-plus-square"></i></a> <a href = "../tags/history.html">History</a> (3)
  </p>
  <p id="551" style="margin-left: 0em;">
    <a href="../drilldown/tag-551.html#_keep_scroll"><i class="fa fa-plus-square"></i></a> <a href = "../tags/cultural-context.html">Cultural context</a> (12)
  </p>
  <p id="571" style="margin-left: 0em;">
    <a href="../drilldown/tag-571.html#_keep_scroll"><i class="fa fa-plus-square"></i></a> <a href = "../tags/spiritual-traditions.html">Spiritual traditions</a> (3)
  </p>
  <p id="583" style="margin-left: 0em;">
    <a href="../drilldown/tag-583.html#_keep_scroll"><i class="fa fa-plus-square"></i></a> <a href = "../tags/renunciant-practice.html">Renunciant practice</a> (1)
  </p>
  <p id="651" style="margin-left: 0em;">
    <a href="../drilldown/tag-651.html#_keep_scroll"><i class="fa fa-plus-square"></i></a> <a href = "../tags/everyday-life.html">Everyday life practice</a> (20)
  </p>
</div>
>>>>>>> 87583357
</div>

<footer>
    <p>&copy; 2023 Abhayagiri Buddhist Monastery. All rights reserved.</p>
    <p style="font-size:100%;"><b>How to cite this page</b> (suggested style): “Hierarchical tags,” The Ajahn Pasanno Question and Story Archive, November 2023 initial release,
      <a href="https://abhayagiri.org/questions/drilldown/tag-398.html">https://abhayagiri.org/questions/drilldown/tag-398.html</a>.</p>
</footer>

</body>
</html><|MERGE_RESOLUTION|>--- conflicted
+++ resolved
@@ -2,58 +2,29 @@
 <html lang="en">
 <head>
   <meta charset="UTF-8">
-  <meta name="description" content="Hierarchical tags – The Ajahn Pasanno Question and Story Archive">
-  <meta name="keywords" content="Tags, Tag hierarchy">
-  <meta name="author" content="Abhayagiri Buddhist Monastery">
   <meta name="viewport" content="width=device-width, initial-scale=1.0">
     <title>Hierarchy</title>
-
-  <script>
-    url = new URL(location.href)
-    location.replace("../index.html#drilldown/tag-398.html" + url.hash);
-  </script>
-
+<meta name="robots" content="noindex, nofollow" />
 <link rel="stylesheet" href="../style.css">
 <link rel="stylesheet" href="https://maxcdn.bootstrapcdn.com/font-awesome/4.7.0/css/font-awesome.min.css">
 <link href="https://fonts.googleapis.com/css?family=Roboto:300,400,700&display=swap" rel="stylesheet">
     
 </head>
-<<<<<<< HEAD
-<body>  
-=======
 <body>
 
 
->>>>>>> 87583357
   <div id="header">
     <h1><strong>The Ajahn Pasanno Question and Story Archive</strong></h1>
     <br>
-<<<<<<< HEAD
-    <h4><a href="../homepage.html">About</a> &nbsp&nbsp&nbsp&nbsp&nbsp<a href="../indexes/AlphabeticalTags.html" style="font-weight: bold;">Tags</a> &nbsp&nbsp&nbsp&nbsp&nbsp<a href="../indexes/EventsBySeries.html">Events</a> &nbsp&nbsp&nbsp&nbsp&nbsp<a href="../teachers/TeachersAlphabetical.html">Teachers</a> &nbsp&nbsp&nbsp&nbsp&nbsp<a href="../indexes/AllExcerpts.html">All excerpts</a> &nbsp&nbsp&nbsp&nbsp&nbsp<a href="https://www.abhayagiri.org/questions-and-stories">Back to Abhayagiri.org</a></h4>
-=======
     <nav id="topnav">
-      <a href="../homepage.html">About</a>
-      <a href="../indexes/AlphabeticalTags.html" class="active">Tags</a>
-      <a href="../indexes/EventsBySeries.html">Events</a>
-      <a href="../teachers/TeachersAlphabetical.html">Teachers</a>
-      <a href="../indexes/AllExcerpts.html">All excerpts</a>
-      <a href="https://www.abhayagiri.org/questions-and-stories">Back to Abhayagiri.org</a>
+      <a href="../homepage.html">About</a> &nbsp&nbsp&nbsp&nbsp&nbsp<a href="../indexes/AlphabeticalTags.html" style="font-weight:bold;text-decoration: underline;">Tags</a> &nbsp&nbsp&nbsp&nbsp&nbsp<a href="../indexes/EventsBySeries.html">Events</a> &nbsp&nbsp&nbsp&nbsp&nbsp<a href="../teachers/TeachersAlphabetical.html">Teachers</a> &nbsp&nbsp&nbsp&nbsp&nbsp<a href="../indexes/AllExcerpts.html">All excerpts</a> &nbsp&nbsp&nbsp&nbsp&nbsp<a href="https://www.abhayagiri.org/questions-and-stories">Back to Abhayagiri.org</a>
     </nav>
->>>>>>> 87583357
   </div>
 
 <br>
 
-<<<<<<< HEAD
-  <div class="intro">
-    <a href="../indexes/AlphabeticalTags.html">Alphabetical</a> &nbsp&nbsp&nbsp&nbsp&nbsp<a href="../drilldown/tag-999.html" style="font-weight: bold;">Hierarchy</a> &nbsp&nbsp&nbsp&nbsp&nbsp<a href="../indexes/SortedTags.html">Most common</a> &nbsp&nbsp&nbsp&nbsp&nbsp<a href="../about/05_Tags.html">About tags</a>
-=======
   <div class="sublink">
-    <a href="../indexes/AlphabeticalTags.html">Alphabetical</a>
-      <a href="../drilldown/tag-999.html" class="active">Hierarchy</a>
-      <a href="../indexes/SortedTags.html">Most common</a>
-      <a href="../about/05_Tags.html">About tags</a>
->>>>>>> 87583357
+    <a href="../indexes/AlphabeticalTags.html">Alphabetical</a> &nbsp&nbsp&nbsp&nbsp&nbsp<a href="../drilldown/tag-999.html" style="font-weight:bold;text-decoration: underline;">Hierarchy</a> &nbsp&nbsp&nbsp&nbsp&nbsp<a href="../indexes/SortedTags.html">Most common</a> &nbsp&nbsp&nbsp&nbsp&nbsp<a href="../about/05_Tags.html">About tags</a>
   </div>
   <br>
 
@@ -61,124 +32,7 @@
   </div>
 
 <div class="intro">
-<<<<<<< HEAD
-<p> <a href="../drilldown/tag-999.html">Contract all</a> &nbsp&nbsp&nbsp&nbsp&nbsp<a href="../indexes/AllTagsExpanded.html">Expand all</a> &nbsp&nbsp&nbsp&nbsp&nbsp<a href="../indexes/Tags_print.html">Printable</a> </p><hr> <p id="0" style="margin-left: 0em;">
-  <a href="../drilldown/tag-000.html#_keep_scroll"><i class="fa fa-plus-square"></i></a> <a href = "../tags/skillful-qualities.html">Skillful qualities</a> (41) (kusalā dhammā)
-</p>
-<p id="168" style="margin-left: 0em;">
-  <a href="../drilldown/tag-168.html#_keep_scroll"><i class="fa fa-plus-square"></i></a> <a href = "../tags/unskillful-qualities.html">Unskillful qualities</a> (24) (akusalā dhammā)
-</p>
-<p id="211" style="margin-left: 0em;">
-  <a href="../drilldown/tag-211.html#_keep_scroll"><i class="fa fa-plus-square"></i></a> Indeterminate qualities (abyākatā dhammā)
-</p>
-<p id="266" style="margin-left: 0em;">
-  <a href="../drilldown/tag-266.html#_keep_scroll"><i class="fa fa-plus-square"></i></a> <a href = "../tags/three-refuges.html">Three Refuges</a> (19) (tisaraṇa)
-</p>
-<p id="273" style="margin-left: 0em;">
-  <a href="../drilldown/tag-273.html#_keep_scroll"><i class="fa fa-plus-square"></i></a> <a href = "../tags/devotional-practice.html">Devotional practice</a> (20)
-</p>
-<p id="291" style="margin-left: 0em;">
-  <a href="../drilldown/tag-291.html#_keep_scroll"><i class="fa fa-plus-square"></i></a> <a href = "../tags/precepts.html">Precepts</a> (25) (sikkhāpada)
-</p>
-<p id="316" style="margin-left: 0em;">
-  <a href="../drilldown/tag-316.html#_keep_scroll"><i class="fa fa-plus-square"></i></a> <a href = "../tags/meditation.html">Meditation</a> (48) (bhāvanā)
-</p>
-<p id="391" style="margin-left: 0em;">
-  <a href="../drilldown/tag-999.html#_keep_scroll"><i class="fa fa-minus-square"></i></a> <a href = "../tags/teaching-dhamma.html">Teaching Dhamma</a> (67)
-</p>
-<p id="392" style="margin-left: 2em;">
-  <a href="../drilldown/tag-391.html#_keep_scroll"><i class="fa fa-minus-square"></i></a> <a href = "../tags/gradual-teaching.html">The Gradual Teaching</a> (16) (anupubbikathā)
-</p>
-<p id="393" style="margin-left: 4em;">
-  &nbsp <a href = "../tags/generosity.html">Generosity</a> (54) (dāna)
-</p>
-<p id="394" style="margin-left: 4em;">
-  &nbsp <a href = "../tags/virtue.html">Virtue</a> (37) (sīla)
-</p>
-<p id="395" style="margin-left: 4em;">
-  &nbsp Rewards of heaven (sagga) see <a href = "../tags/deva.html">Deva</a> (22)
-</p>
-<p id="396" style="margin-left: 4em;">
-  &nbsp Danger of sensual pleasure (kāmānaṃ ādīnava) see <a href = "../tags/sensual-desire.html">Sensual desire</a> (24)
-</p>
-<p id="397" style="margin-left: 4em;">
-  &nbsp <a href = "../tags/renunciation.html">Renunciation</a> (9) (nekkhama)
-</p>
-<p id="398" style="margin-left: 4em;">
-  <a href="../drilldown/tag-392.html#_keep_scroll"><i class="fa fa-minus-square"></i></a> <a href = "../tags/four-noble-truths.html">Four Noble Truths</a> (29) (cattāri ariya-saccāni)
-</p>
-<p id="399" style="margin-left: 6em;">
-  <a href="../drilldown/tag-399.html#_keep_scroll"><i class="fa fa-plus-square"></i></a> 1. <a href = "../tags/noble-truth-of-suffering.html">Noble Truth of Suffering</a> (9) (dukkha ariya-sacca)
-</p>
-<p id="407" style="margin-left: 6em;">
-  <a href="../drilldown/tag-407.html#_keep_scroll"><i class="fa fa-plus-square"></i></a> 2. <a href = "../tags/cause-of-suffering.html">Noble Truth of the Cause of Suffering</a> (10) (dukkha-samudaya ariya-sacca)
-</p>
-<p id="411" style="margin-left: 6em;">
-  <a href="../drilldown/tag-411.html#_keep_scroll"><i class="fa fa-plus-square"></i></a> 3. <a href = "../tags/cessation-of-suffering.html">Noble Truth of the Cessation of Suffering</a> (24) (dukkha-nirodha ariya-saccaṃ)
-</p>
-<p id="417" style="margin-left: 6em;">
-  &nbsp 4. Noble Truth of the Path to the Cessation of Suffering (dukkha-nirodha-gāminī paṭipadā ariya-sacca) see <a href = "../tags/eightfold-path.html">Eightfold Path</a> (29)
-</p>
-<p id="418" style="margin-left: 2em;">
-  &nbsp <a href = "../tags/questions.html">Questions</a> (15)
-</p>
-<p id="419" style="margin-left: 2em;">
-  &nbsp <a href = "../tags/dhamma-discussion.html">Dhamma discussion</a> (2)
-</p>
-<p id="420" style="margin-left: 2em;">
-  &nbsp <a href = "../tags/mentoring.html">Mentoring</a> (7)
-</p>
-<p id="421" style="margin-left: 2em;">
-  &nbsp <a href = "../tags/personal-presence.html">Personal presence</a> (10)
-</p>
-<p id="422" style="margin-left: 2em;">
-  &nbsp <a href = "../tags/admonishmentfeedback.html">Admonishment/feedback</a> (10)
-</p>
-<p id="423" style="margin-left: 2em;">
-  &nbsp <a href = "../tags/fiercedirect-teaching.html">Fierce/direct teaching</a> (10)
-</p>
-<p id="424" style="margin-left: 2em;">
-  &nbsp <a href = "../tags/stories.html">Stories</a> (1)
-</p>
-<p id="425" style="margin-left: 2em;">
-  &nbsp <a href = "../tags/similes.html">Similes</a> (42)
-</p>
-<p id="426" style="margin-left: 2em;">
-  &nbsp <a href = "../tags/dhamma-books.html">Dhamma books</a> (15)
-</p>
-<p id="427" style="margin-left: 2em;">
-  &nbsp <a href = "../tags/dhamma-online.html">Dhamma online</a> (4)
-</p>
-<p id="428" style="margin-left: 0em;">
-  <a href="../drilldown/tag-428.html#_keep_scroll"><i class="fa fa-plus-square"></i></a> <a href = "../tags/teachers.html">Teachers</a> (9)
-</p>
-<p id="495" style="margin-left: 0em;">
-  <a href="../drilldown/tag-495.html#_keep_scroll"><i class="fa fa-plus-square"></i></a> <a href = "../tags/monasteries.html">Monasteries</a> (5)
-</p>
-<p id="518" style="margin-left: 0em;">
-  <a href="../drilldown/tag-518.html#_keep_scroll"><i class="fa fa-plus-square"></i></a> <a href = "../tags/nature-of-the-cosmos.html">Nature of the cosmos</a> (8)
-</p>
-<p id="540" style="margin-left: 0em;">
-  <a href="../drilldown/tag-540.html#_keep_scroll"><i class="fa fa-plus-square"></i></a> <a href = "../tags/history.html">History</a> (3)
-</p>
-<p id="552" style="margin-left: 0em;">
-  <a href="../drilldown/tag-552.html#_keep_scroll"><i class="fa fa-plus-square"></i></a> <a href = "../tags/cultural-context.html">Cultural context</a> (12)
-</p>
-<p id="572" style="margin-left: 0em;">
-  <a href="../drilldown/tag-572.html#_keep_scroll"><i class="fa fa-plus-square"></i></a> <a href = "../tags/spiritual-traditions.html">Spiritual traditions</a> (3)
-</p>
-<p id="584" style="margin-left: 0em;">
-  <a href="../drilldown/tag-584.html#_keep_scroll"><i class="fa fa-plus-square"></i></a> <a href = "../tags/renunciant-practice.html">Renunciant practice</a> (1)
-</p>
-<p id="652" style="margin-left: 0em;">
-  <a href="../drilldown/tag-652.html#_keep_scroll"><i class="fa fa-plus-square"></i></a> <a href = "../tags/everyday-life.html">Everyday life practice</a> (20)
-</p>
-=======
-<div class="sublink"> <a href="../drilldown/tag-999.html">Contract all</a>
-      <a href="../indexes/AllTagsExpanded.html">Expand all</a>
-      <a href="../indexes/Tags_print.html">Printable</a> </div>
-<hr>
- <div class="listing">
+<p> <a href="../drilldown/tag-999.html">Contract all</a> &nbsp&nbsp&nbsp&nbsp&nbsp<a href="../indexes/AllTagsExpanded.html">Expand all</a> &nbsp&nbsp&nbsp&nbsp&nbsp<a href="../indexes/Tags_print.html">Printable</a> </p><hr> <div class="listing">
   <p id="0" style="margin-left: 0em;">
     <a href="../drilldown/tag-000.html#_keep_scroll"><i class="fa fa-plus-square"></i></a> <a href = "../tags/skillful-qualities.html">Skillful qualities</a> (41) (kusalā dhammā)
   </p>
@@ -200,124 +54,102 @@
   <p id="316" style="margin-left: 0em;">
     <a href="../drilldown/tag-316.html#_keep_scroll"><i class="fa fa-plus-square"></i></a> <a href = "../tags/meditation.html">Meditation</a> (48) (bhāvanā)
   </p>
-  <p id="390" style="margin-left: 0em;">
+  <p id="391" style="margin-left: 0em;">
     <a href="../drilldown/tag-999.html#_keep_scroll"><i class="fa fa-minus-square"></i></a> <a href = "../tags/teaching-dhamma.html">Teaching Dhamma</a> (67)
   </p>
-  <p id="391" style="margin-left: 2em;">
-    <a href="../drilldown/tag-390.html#_keep_scroll"><i class="fa fa-minus-square"></i></a> <a href = "../tags/gradual-teaching.html">The Gradual Teaching</a> (16) (anupubbikathā)
+  <p id="392" style="margin-left: 2em;">
+    <a href="../drilldown/tag-391.html#_keep_scroll"><i class="fa fa-minus-square"></i></a> <a href = "../tags/gradual-teaching.html">The Gradual Teaching</a> (16) (anupubbikathā)
   </p>
-  <p id="392" style="margin-left: 4em;">
+  <p id="393" style="margin-left: 4em;">
     &nbsp <a href = "../tags/generosity.html">Generosity</a> (54) (dāna)
   </p>
-  <p id="393" style="margin-left: 4em;">
+  <p id="394" style="margin-left: 4em;">
     &nbsp <a href = "../tags/virtue.html">Virtue</a> (37) (sīla)
   </p>
-  <p id="394" style="margin-left: 4em;">
+  <p id="395" style="margin-left: 4em;">
     &nbsp Rewards of heaven (sagga) see <a href = "../tags/deva.html">Deva</a> (22)
   </p>
-  <p id="395" style="margin-left: 4em;">
+  <p id="396" style="margin-left: 4em;">
     &nbsp Danger of sensual pleasure (kāmānaṃ ādīnava) see <a href = "../tags/sensual-desire.html">Sensual desire</a> (24)
   </p>
-  <p id="396" style="margin-left: 4em;">
+  <p id="397" style="margin-left: 4em;">
     &nbsp <a href = "../tags/renunciation.html">Renunciation</a> (9) (nekkhama)
   </p>
-  <p id="397" style="margin-left: 4em;">
-    <a href="../drilldown/tag-391.html#_keep_scroll"><i class="fa fa-minus-square"></i></a> <a href = "../tags/four-noble-truths.html">Four Noble Truths</a> (29) (cattāri ariya-saccāni)
+  <p id="398" style="margin-left: 4em;">
+    <a href="../drilldown/tag-392.html#_keep_scroll"><i class="fa fa-minus-square"></i></a> <a href = "../tags/four-noble-truths.html">Four Noble Truths</a> (29) (cattāri ariya-saccāni)
   </p>
-  <p id="398" style="margin-left: 6em;">
-    <a href="../drilldown/tag-397.html#_keep_scroll"><i class="fa fa-minus-square"></i></a> 1. <a href = "../tags/noble-truth-of-suffering.html">Noble Truth of Suffering</a> (9) (dukkha ariya-sacca)
+  <p id="399" style="margin-left: 6em;">
+    <a href="../drilldown/tag-399.html#_keep_scroll"><i class="fa fa-plus-square"></i></a> 1. <a href = "../tags/noble-truth-of-suffering.html">Noble Truth of Suffering</a> (9) (dukkha ariya-sacca)
   </p>
-  <p id="399" style="margin-left: 8em;">
-    &nbsp <a href = "../tags/birth.html">Birth</a> (5) (jāti)
+  <p id="407" style="margin-left: 6em;">
+    <a href="../drilldown/tag-407.html#_keep_scroll"><i class="fa fa-plus-square"></i></a> 2. <a href = "../tags/cause-of-suffering.html">Noble Truth of the Cause of Suffering</a> (10) (dukkha-samudaya ariya-sacca)
   </p>
-  <p id="400" style="margin-left: 8em;">
-    &nbsp <a href = "../tags/ageing.html">Ageing</a> (18) (jarā)
+  <p id="411" style="margin-left: 6em;">
+    <a href="../drilldown/tag-411.html#_keep_scroll"><i class="fa fa-plus-square"></i></a> 3. <a href = "../tags/cessation-of-suffering.html">Noble Truth of the Cessation of Suffering</a> (24) (dukkha-nirodha ariya-saccaṃ)
   </p>
-  <p id="401" style="margin-left: 8em;">
-    &nbsp <a href = "../tags/sickness.html">Sickness</a> (43) (byādhi)
-  </p>
-  <p id="402" style="margin-left: 8em;">
-    &nbsp <a href = "../tags/death.html">Death</a> (80) (maraṇa)
-  </p>
-  <p id="403" style="margin-left: 8em;">
-    &nbsp <a href = "../tags/pain.html">Pain</a> (21) (dukkha)
-  </p>
-  <p id="404" style="margin-left: 8em;">
-    &nbsp <a href = "../tags/grief.html">Grief</a> (21) (domanassa)
-  </p>
-  <p id="405" style="margin-left: 8em;">
-    &nbsp Five aggregates affected by clinging (pañcupādānakkhandhā) see <a href = "../tags/aggregates.html">Aggregates</a> (19)
-  </p>
-  <p id="406" style="margin-left: 6em;">
-    <a href="../drilldown/tag-406.html#_keep_scroll"><i class="fa fa-plus-square"></i></a> 2. <a href = "../tags/cause-of-suffering.html">Noble Truth of the Cause of Suffering</a> (10) (dukkha-samudaya ariya-sacca)
-  </p>
-  <p id="410" style="margin-left: 6em;">
-    <a href="../drilldown/tag-410.html#_keep_scroll"><i class="fa fa-plus-square"></i></a> 3. <a href = "../tags/cessation-of-suffering.html">Noble Truth of the Cessation of Suffering</a> (24) (dukkha-nirodha ariya-saccaṃ)
-  </p>
-  <p id="416" style="margin-left: 6em;">
+  <p id="417" style="margin-left: 6em;">
     &nbsp 4. Noble Truth of the Path to the Cessation of Suffering (dukkha-nirodha-gāminī paṭipadā ariya-sacca) see <a href = "../tags/eightfold-path.html">Eightfold Path</a> (29)
   </p>
-  <p id="417" style="margin-left: 2em;">
+  <p id="418" style="margin-left: 2em;">
     &nbsp <a href = "../tags/questions.html">Questions</a> (15)
   </p>
-  <p id="418" style="margin-left: 2em;">
+  <p id="419" style="margin-left: 2em;">
     &nbsp <a href = "../tags/dhamma-discussion.html">Dhamma discussion</a> (2)
   </p>
-  <p id="419" style="margin-left: 2em;">
+  <p id="420" style="margin-left: 2em;">
     &nbsp <a href = "../tags/mentoring.html">Mentoring</a> (7)
   </p>
-  <p id="420" style="margin-left: 2em;">
+  <p id="421" style="margin-left: 2em;">
     &nbsp <a href = "../tags/personal-presence.html">Personal presence</a> (10)
   </p>
-  <p id="421" style="margin-left: 2em;">
+  <p id="422" style="margin-left: 2em;">
     &nbsp <a href = "../tags/admonishmentfeedback.html">Admonishment/feedback</a> (10)
   </p>
-  <p id="422" style="margin-left: 2em;">
+  <p id="423" style="margin-left: 2em;">
     &nbsp <a href = "../tags/fiercedirect-teaching.html">Fierce/direct teaching</a> (10)
   </p>
-  <p id="423" style="margin-left: 2em;">
+  <p id="424" style="margin-left: 2em;">
     &nbsp <a href = "../tags/stories.html">Stories</a> (1)
   </p>
-  <p id="424" style="margin-left: 2em;">
-    &nbsp <a href = "../tags/similes.html">Similes</a> (41)
-  </p>
   <p id="425" style="margin-left: 2em;">
-    &nbsp <a href = "../tags/dhamma-books.html">Dhamma books</a> (14)
+    &nbsp <a href = "../tags/similes.html">Similes</a> (42)
   </p>
   <p id="426" style="margin-left: 2em;">
-    &nbsp <a href = "../tags/dhamma-online.html">Dhamma online</a> (3)
+    &nbsp <a href = "../tags/dhamma-books.html">Dhamma books</a> (15)
   </p>
-  <p id="427" style="margin-left: 0em;">
-    <a href="../drilldown/tag-427.html#_keep_scroll"><i class="fa fa-plus-square"></i></a> <a href = "../tags/teachers.html">Teachers</a> (9)
+  <p id="427" style="margin-left: 2em;">
+    &nbsp <a href = "../tags/dhamma-online.html">Dhamma online</a> (4)
   </p>
-  <p id="494" style="margin-left: 0em;">
-    <a href="../drilldown/tag-494.html#_keep_scroll"><i class="fa fa-plus-square"></i></a> <a href = "../tags/monasteries.html">Monasteries</a> (5)
+  <p id="428" style="margin-left: 0em;">
+    <a href="../drilldown/tag-428.html#_keep_scroll"><i class="fa fa-plus-square"></i></a> <a href = "../tags/teachers.html">Teachers</a> (9)
   </p>
-  <p id="517" style="margin-left: 0em;">
-    <a href="../drilldown/tag-517.html#_keep_scroll"><i class="fa fa-plus-square"></i></a> <a href = "../tags/nature-of-the-cosmos.html">Nature of the cosmos</a> (8)
+  <p id="495" style="margin-left: 0em;">
+    <a href="../drilldown/tag-495.html#_keep_scroll"><i class="fa fa-plus-square"></i></a> <a href = "../tags/monasteries.html">Monasteries</a> (5)
   </p>
-  <p id="539" style="margin-left: 0em;">
-    <a href="../drilldown/tag-539.html#_keep_scroll"><i class="fa fa-plus-square"></i></a> <a href = "../tags/history.html">History</a> (3)
+  <p id="518" style="margin-left: 0em;">
+    <a href="../drilldown/tag-518.html#_keep_scroll"><i class="fa fa-plus-square"></i></a> <a href = "../tags/nature-of-the-cosmos.html">Nature of the cosmos</a> (8)
   </p>
-  <p id="551" style="margin-left: 0em;">
-    <a href="../drilldown/tag-551.html#_keep_scroll"><i class="fa fa-plus-square"></i></a> <a href = "../tags/cultural-context.html">Cultural context</a> (12)
+  <p id="540" style="margin-left: 0em;">
+    <a href="../drilldown/tag-540.html#_keep_scroll"><i class="fa fa-plus-square"></i></a> <a href = "../tags/history.html">History</a> (3)
   </p>
-  <p id="571" style="margin-left: 0em;">
-    <a href="../drilldown/tag-571.html#_keep_scroll"><i class="fa fa-plus-square"></i></a> <a href = "../tags/spiritual-traditions.html">Spiritual traditions</a> (3)
+  <p id="552" style="margin-left: 0em;">
+    <a href="../drilldown/tag-552.html#_keep_scroll"><i class="fa fa-plus-square"></i></a> <a href = "../tags/cultural-context.html">Cultural context</a> (12)
   </p>
-  <p id="583" style="margin-left: 0em;">
-    <a href="../drilldown/tag-583.html#_keep_scroll"><i class="fa fa-plus-square"></i></a> <a href = "../tags/renunciant-practice.html">Renunciant practice</a> (1)
+  <p id="572" style="margin-left: 0em;">
+    <a href="../drilldown/tag-572.html#_keep_scroll"><i class="fa fa-plus-square"></i></a> <a href = "../tags/spiritual-traditions.html">Spiritual traditions</a> (3)
   </p>
-  <p id="651" style="margin-left: 0em;">
-    <a href="../drilldown/tag-651.html#_keep_scroll"><i class="fa fa-plus-square"></i></a> <a href = "../tags/everyday-life.html">Everyday life practice</a> (20)
+  <p id="584" style="margin-left: 0em;">
+    <a href="../drilldown/tag-584.html#_keep_scroll"><i class="fa fa-plus-square"></i></a> <a href = "../tags/renunciant-practice.html">Renunciant practice</a> (1)
+  </p>
+  <p id="652" style="margin-left: 0em;">
+    <a href="../drilldown/tag-652.html#_keep_scroll"><i class="fa fa-plus-square"></i></a> <a href = "../tags/everyday-life.html">Everyday life practice</a> (20)
   </p>
 </div>
->>>>>>> 87583357
 </div>
 
 <footer>
     <p>&copy; 2023 Abhayagiri Buddhist Monastery. All rights reserved.</p>
-    <p style="font-size:100%;"><b>How to cite this page</b> (suggested style): “Hierarchical tags,” The Ajahn Pasanno Question and Story Archive, November 2023 initial release,
+    <p style="font-size:100%;"><b>How to cite this page</b> (suggested style): “Hierarchy,” The Ajahn Pasanno Question and Story Archive, November 8, 2023,
       <a href="https://abhayagiri.org/questions/drilldown/tag-398.html">https://abhayagiri.org/questions/drilldown/tag-398.html</a>.</p>
 </footer>
 
