<!DOCTYPE html>
<html lang="en">
<head>
  <meta charset="UTF-8">
  <meta name="description" content="Tag: Stealing – The Ajahn Pasanno Question and Story Archive">
  <meta name="keywords" content="Tag, Stealing, adinnādāna">
  <meta name="author" content="Abhayagiri Buddhist Monastery">
  <meta name="viewport" content="width=device-width, initial-scale=1.0">
    <title>Stealing</title>

  <script>
    url = new URL(location.href)
    location.replace("../index.html#tags/stealing.html" + url.hash);
  </script>

<link rel="stylesheet" href="../style.css">
<link rel="stylesheet" href="https://maxcdn.bootstrapcdn.com/font-awesome/4.7.0/css/font-awesome.min.css">
<link href="https://fonts.googleapis.com/css?family=Roboto:300,400,700&display=swap" rel="stylesheet">
    
</head>
<<<<<<< HEAD
<body>  
=======
<body>


>>>>>>> 87583357
  <div id="header">
    <h1><strong>The Ajahn Pasanno Question and Story Archive</strong></h1>
    <br>
<<<<<<< HEAD
    <h4><a href="../homepage.html">About</a> &nbsp&nbsp&nbsp&nbsp&nbsp<a href="../indexes/AlphabeticalTags.html" style="font-weight: bold;">Tags</a> &nbsp&nbsp&nbsp&nbsp&nbsp<a href="../indexes/EventsBySeries.html">Events</a> &nbsp&nbsp&nbsp&nbsp&nbsp<a href="../teachers/TeachersAlphabetical.html">Teachers</a> &nbsp&nbsp&nbsp&nbsp&nbsp<a href="../indexes/AllExcerpts.html">All excerpts</a> &nbsp&nbsp&nbsp&nbsp&nbsp<a href="https://www.abhayagiri.org/questions-and-stories">Back to Abhayagiri.org</a></h4>
=======
    <nav id="topnav">
      <a href="../homepage.html">About</a>
      <a href="../indexes/AlphabeticalTags.html" class="active">Tags</a>
      <a href="../indexes/EventsBySeries.html">Events</a>
      <a href="../teachers/TeachersAlphabetical.html">Teachers</a>
      <a href="../indexes/AllExcerpts.html">All excerpts</a>
      <a href="https://www.abhayagiri.org/questions-and-stories">Back to Abhayagiri.org</a>
    </nav>
>>>>>>> 87583357
  </div>

<br>

<<<<<<< HEAD
  <div class="intro">
    <a href="../indexes/AlphabeticalTags.html">Alphabetical</a> &nbsp&nbsp&nbsp&nbsp&nbsp<a href="../drilldown/tag-999.html">Hierarchy</a> &nbsp&nbsp&nbsp&nbsp&nbsp<a href="../indexes/SortedTags.html">Most common</a> &nbsp&nbsp&nbsp&nbsp&nbsp<a href="../about/05_Tags.html">About tags</a>
=======
  <div class="sublink">
    <a href="../indexes/AlphabeticalTags.html">Alphabetical</a>
      <a href="../drilldown/tag-999.html">Hierarchy</a>
      <a href="../indexes/SortedTags.html">Most common</a>
      <a href="../about/05_Tags.html">About tags</a>
>>>>>>> 87583357
  </div>
  <br>

  <div class="title"><a href="../drilldown/tag-016.html#16"><img src="../assets/text-bullet-list-tree.svg" width="20"></a> &nbspStealing (adinnādāna)
  </div>

<div class="intro">
<strong>
  
  
  Parent topics: <a href = "../tags/right-action.html">Right Action</a>, <a href = "../tags/five-precepts.html">Five Precepts</a>, <a href = "../tags/eight-precepts.html">Eight Precepts</a><br>
  
  
  3 excerpts, 9:11 total duration
</strong>
<hr /> <div class="title" id="UD2015-3_S00"><a href="../events/UD2015-3.html">Buddhist Identity in the Modern World</a><a href="../events/UD2015-3.html"></a> – <a href = ../teachers/ajahn-pasanno.html>Ajahn Pasanno</a> – Aug. 15, 2015</div>
<p id="UD2015-3_S00_F06">
  <audio-chip src="https://www.abhayagiri.org/media/discs/questions/audio/excerpts/UD2015-3/UD2015-3_S00_F06.mp3" title="Buddhist Identity in the... E6" data-duration="168"><a href="https://www.abhayagiri.org/media/discs/questions/audio/excerpts/UD2015-3/UD2015-3_S00_F06.mp3" download="">Download audio</a> (2:48)</audio-chip><br /> <b style="text-decoration: underline;">6.</b> <b>Comment</b> about the expectations people may have of Buddhists. [<a href = "../tags/precepts.html">Precepts</a>] [<a href = "../tags/virtue.html">Virtue</a>] [<a href = "../tags/idealism.html">Idealism</a>] [<a href = "../tags/buddhist-identity.html">Buddhist identity</a>]
</p>
<p style="margin-left: 2em;">
  <b>Story:</b> An American asks Ajahn Chah why there are so many thieves in Thailand. Told by <a href = ../teachers/ajahn-pasanno.html>Ajahn Pasanno</a>. [<a href = "../tags/ajahn-chah.html">Ajahn Chah</a>] [<a href = "../tags/culturewest.html">Culture/West</a>] [<a href = "../tags/culturethailand.html">Culture/Thailand</a>] <b>[<a href = "../tags/stealing.html">Stealing</a>]</b>
</p>
<hr />
<div class="title" id="UD2016-2_S02"><a href="../events/UD2016-2.html">Suttas You've Never Heard Of</a>, <a href="../events/UD2016-2.html#UD2016-2_S02">Session 2</a> – <a href = ../teachers/ajahn-pasanno.html>Ajahn Pasanno</a> – Jun. 25, 2016</div>
<p id="UD2016-2_S02_F01">
  <audio-chip src="https://www.abhayagiri.org/media/discs/questions/audio/excerpts/UD2016-2/UD2016-2_S02_F01.mp3" title="Suttas You've Never H... S2 E1" data-duration="148"><a href="https://www.abhayagiri.org/media/discs/questions/audio/excerpts/UD2016-2/UD2016-2_S02_F01.mp3" download="">Download audio</a> (2:28)</audio-chip><br /> <b style="text-decoration: underline;">1.</b> <b>Story:</b> A man in an airport asks Ajahn Chah, "If everyone is Buddhist, why are there so many thieves in Thailand?" [<a href = "../tags/ajahn-chah.html">Ajahn Chah</a>] [<a href = "../tags/culturethailand.html">Culture/Thailand</a>] <b>[<a href = "../tags/stealing.html">Stealing</a>]</b> [<a href = "../tags/virtue.html">Virtue</a>] [<a href = "../tags/precepts.html">Precepts</a>]
</p>
<hr />
<div class="title" id="Teen2017_S00"><a href="../events/Teen2017.html">Teen Weekend 2017</a><a href="../events/Teen2017.html"></a> – <a href = ../teachers/ajahn-pasanno.html>Ajahn Pasanno</a> – Sep. 2, 2017</div>
<p id="Teen2017_S00_F06">
  <audio-chip src="https://www.abhayagiri.org/media/discs/questions/audio/excerpts/Teen2017/Teen2017_S00_F06.mp3" title="Teen Weekend 2017, E6" data-duration="235"><a href="https://www.abhayagiri.org/media/discs/questions/audio/excerpts/Teen2017/Teen2017_S00_F06.mp3" download="">Download audio</a> (3:55)</audio-chip><br /> <b style="text-decoration: underline;">6.</b> “In a Latin American country, the government privatized the water supply and passed a law making it illegal to collect rainwater. Everyone had to buy their water from Nestlé. Does this count as taking what is not given?”  <b>[<a href = "../tags/stealing.html">Stealing</a>]</b> [<a href = "../tags/politics-and-society.html">Politics and society</a>] [<a href = "../tags/environment.html">Environment</a>] // [<a href = "../tags/ajahn-pasanno.html">Ajahn Pasanno</a>] [<a href = "../tags/culturethailand.html">Culture/Thailand</a>]
</p>
</div>

<footer>
    <p>&copy; 2023 Abhayagiri Buddhist Monastery. All rights reserved.</p>
    <p style="font-size:100%;"><b>How to cite this page</b> (suggested style): “Tag: Stealing,” The Ajahn Pasanno Question and Story Archive, November 2023 initial release,
      <a href="https://abhayagiri.org/questions/tags/stealing.html">https://abhayagiri.org/questions/tags/stealing.html</a>.</p>
</footer>

</body>
</html><|MERGE_RESOLUTION|>--- conflicted
+++ resolved
@@ -2,58 +2,29 @@
 <html lang="en">
 <head>
   <meta charset="UTF-8">
-  <meta name="description" content="Tag: Stealing – The Ajahn Pasanno Question and Story Archive">
-  <meta name="keywords" content="Tag, Stealing, adinnādāna">
-  <meta name="author" content="Abhayagiri Buddhist Monastery">
   <meta name="viewport" content="width=device-width, initial-scale=1.0">
     <title>Stealing</title>
-
-  <script>
-    url = new URL(location.href)
-    location.replace("../index.html#tags/stealing.html" + url.hash);
-  </script>
-
+<meta name="robots" content="noindex, nofollow" />
 <link rel="stylesheet" href="../style.css">
 <link rel="stylesheet" href="https://maxcdn.bootstrapcdn.com/font-awesome/4.7.0/css/font-awesome.min.css">
 <link href="https://fonts.googleapis.com/css?family=Roboto:300,400,700&display=swap" rel="stylesheet">
     
 </head>
-<<<<<<< HEAD
-<body>  
-=======
 <body>
 
 
->>>>>>> 87583357
   <div id="header">
     <h1><strong>The Ajahn Pasanno Question and Story Archive</strong></h1>
     <br>
-<<<<<<< HEAD
-    <h4><a href="../homepage.html">About</a> &nbsp&nbsp&nbsp&nbsp&nbsp<a href="../indexes/AlphabeticalTags.html" style="font-weight: bold;">Tags</a> &nbsp&nbsp&nbsp&nbsp&nbsp<a href="../indexes/EventsBySeries.html">Events</a> &nbsp&nbsp&nbsp&nbsp&nbsp<a href="../teachers/TeachersAlphabetical.html">Teachers</a> &nbsp&nbsp&nbsp&nbsp&nbsp<a href="../indexes/AllExcerpts.html">All excerpts</a> &nbsp&nbsp&nbsp&nbsp&nbsp<a href="https://www.abhayagiri.org/questions-and-stories">Back to Abhayagiri.org</a></h4>
-=======
     <nav id="topnav">
-      <a href="../homepage.html">About</a>
-      <a href="../indexes/AlphabeticalTags.html" class="active">Tags</a>
-      <a href="../indexes/EventsBySeries.html">Events</a>
-      <a href="../teachers/TeachersAlphabetical.html">Teachers</a>
-      <a href="../indexes/AllExcerpts.html">All excerpts</a>
-      <a href="https://www.abhayagiri.org/questions-and-stories">Back to Abhayagiri.org</a>
+      <a href="../homepage.html">About</a> &nbsp&nbsp&nbsp&nbsp&nbsp<a href="../indexes/AlphabeticalTags.html" style="font-weight:bold;text-decoration: underline;">Tags</a> &nbsp&nbsp&nbsp&nbsp&nbsp<a href="../indexes/EventsBySeries.html">Events</a> &nbsp&nbsp&nbsp&nbsp&nbsp<a href="../teachers/TeachersAlphabetical.html">Teachers</a> &nbsp&nbsp&nbsp&nbsp&nbsp<a href="../indexes/AllExcerpts.html">All excerpts</a> &nbsp&nbsp&nbsp&nbsp&nbsp<a href="https://www.abhayagiri.org/questions-and-stories">Back to Abhayagiri.org</a>
     </nav>
->>>>>>> 87583357
   </div>
 
 <br>
 
-<<<<<<< HEAD
-  <div class="intro">
+  <div class="sublink">
     <a href="../indexes/AlphabeticalTags.html">Alphabetical</a> &nbsp&nbsp&nbsp&nbsp&nbsp<a href="../drilldown/tag-999.html">Hierarchy</a> &nbsp&nbsp&nbsp&nbsp&nbsp<a href="../indexes/SortedTags.html">Most common</a> &nbsp&nbsp&nbsp&nbsp&nbsp<a href="../about/05_Tags.html">About tags</a>
-=======
-  <div class="sublink">
-    <a href="../indexes/AlphabeticalTags.html">Alphabetical</a>
-      <a href="../drilldown/tag-999.html">Hierarchy</a>
-      <a href="../indexes/SortedTags.html">Most common</a>
-      <a href="../about/05_Tags.html">About tags</a>
->>>>>>> 87583357
   </div>
   <br>
 
@@ -90,7 +61,7 @@
 
 <footer>
     <p>&copy; 2023 Abhayagiri Buddhist Monastery. All rights reserved.</p>
-    <p style="font-size:100%;"><b>How to cite this page</b> (suggested style): “Tag: Stealing,” The Ajahn Pasanno Question and Story Archive, November 2023 initial release,
+    <p style="font-size:100%;"><b>How to cite this page</b> (suggested style): “Stealing,” The Ajahn Pasanno Question and Story Archive, November 8, 2023,
       <a href="https://abhayagiri.org/questions/tags/stealing.html">https://abhayagiri.org/questions/tags/stealing.html</a>.</p>
 </footer>
 
