<!DOCTYPE html>
<html lang="en">
<head>
  <meta charset="UTF-8">
  <meta name="description" content="Tag: Five Precepts (Questions about) – The Ajahn Pasanno Question and Story Archive">
  <meta name="keywords" content="Tag, Five Precepts, pañca sikkhāpadāni, Questions about">
  <meta name="author" content="Abhayagiri Buddhist Monastery">
  <meta name="viewport" content="width=device-width, initial-scale=1.0">
    <title>Five Precepts</title>

  <script>
    url = new URL(location.href)
    location.replace("../index.html#tags/five-precepts-qtag.html" + url.hash);
  </script>

<link rel="stylesheet" href="../style.css">
<link rel="stylesheet" href="https://maxcdn.bootstrapcdn.com/font-awesome/4.7.0/css/font-awesome.min.css">
<link href="https://fonts.googleapis.com/css?family=Roboto:300,400,700&display=swap" rel="stylesheet">
    
</head>
<<<<<<< HEAD
<body>  
=======
<body>


>>>>>>> 87583357
  <div id="header">
    <h1><strong>The Ajahn Pasanno Question and Story Archive</strong></h1>
    <br>
<<<<<<< HEAD
    <h4><a href="../homepage.html">About</a> &nbsp&nbsp&nbsp&nbsp&nbsp<a href="../indexes/AlphabeticalTags.html" style="font-weight: bold;">Tags</a> &nbsp&nbsp&nbsp&nbsp&nbsp<a href="../indexes/EventsBySeries.html">Events</a> &nbsp&nbsp&nbsp&nbsp&nbsp<a href="../teachers/TeachersAlphabetical.html">Teachers</a> &nbsp&nbsp&nbsp&nbsp&nbsp<a href="../indexes/AllExcerpts.html">All excerpts</a> &nbsp&nbsp&nbsp&nbsp&nbsp<a href="https://www.abhayagiri.org/questions-and-stories">Back to Abhayagiri.org</a></h4>
=======
    <nav id="topnav">
      <a href="../homepage.html">About</a>
      <a href="../indexes/AlphabeticalTags.html" class="active">Tags</a>
      <a href="../indexes/EventsBySeries.html">Events</a>
      <a href="../teachers/TeachersAlphabetical.html">Teachers</a>
      <a href="../indexes/AllExcerpts.html">All excerpts</a>
      <a href="https://www.abhayagiri.org/questions-and-stories">Back to Abhayagiri.org</a>
    </nav>
>>>>>>> 87583357
  </div>

<br>

<<<<<<< HEAD
  <div class="intro">
    <a href="../indexes/AlphabeticalTags.html">Alphabetical</a> &nbsp&nbsp&nbsp&nbsp&nbsp<a href="../drilldown/tag-999.html">Hierarchy</a> &nbsp&nbsp&nbsp&nbsp&nbsp<a href="../indexes/SortedTags.html">Most common</a> &nbsp&nbsp&nbsp&nbsp&nbsp<a href="../about/05_Tags.html">About tags</a>
=======
  <div class="sublink">
    <a href="../indexes/AlphabeticalTags.html">Alphabetical</a>
      <a href="../drilldown/tag-999.html">Hierarchy</a>
      <a href="../indexes/SortedTags.html">Most common</a>
      <a href="../about/05_Tags.html">About tags</a>
>>>>>>> 87583357
  </div>
  <br>

  <div class="title"><a href="../drilldown/tag-292.html#292"><img src="../assets/text-bullet-list-tree.svg" width="20"></a> &nbspFive Precepts (pañca sikkhāpadāni)
  </div>

<div class="intro">
<strong>
  
  
  Parent topics: <a href = "../tags/precepts.html">Precepts</a>, <a href = "../tags/everyday-life.html">Everyday life</a><br>
  Subtopics: <a href = "../tags/killing.html">Killing</a>, <a href = "../tags/stealing.html">Stealing</a>, <a href = "../tags/sexual-misconduct.html">Sexual misconduct</a>, <a href = "../tags/false-speech.html">False speech</a>, <a href = "../tags/intoxicants.html">Intoxicants</a><br>
  
  10 excerpts, 30:26 total duration
</strong>
<<<<<<< HEAD
<hr /> <p> <a href="../tags/five-precepts.html">All excerpts (10)</a> &nbsp&nbsp&nbsp&nbsp&nbsp<a href="../tags/five-precepts-qtag.html" style="font-weight: bold;">Questions about (7)</a> &nbsp&nbsp&nbsp&nbsp&nbsp<a href="../tags/five-precepts-atag.html">Answers involving (2)</a> &nbsp&nbsp&nbsp&nbsp&nbsp<a href="../tags/five-precepts-text.html">Texts (1)</a> </p><hr>
=======
<hr /> <div class="sublink"> <a href="../tags/five-precepts.html">All excerpts (10)</a>
      <a href="../tags/five-precepts-qtag.html" class="active">Questions about (7)</a>
      <a href="../tags/five-precepts-atag.html">Answers involving (2)</a>
      <a href="../tags/five-precepts-text.html">Texts (1)</a> </div>
<hr>
>>>>>>> 87583357
 <div class="title" id="TG2014_S06"><a href="../events/TG2014.html">2014 Thanksgiving Monastic Retreat</a>, <a href="../events/TG2014.html#TG2014_S06">Session 6</a> – <a href = ../teachers/ajahn-pasanno.html>Ajahn Pasanno</a> – Nov. 27, 2014</div>
<p id="TG2014_S06_F01">
  <audio-chip src="https://www.abhayagiri.org/media/discs/questions/audio/excerpts/TG2014/TG2014_S06_F01.mp3" title="2014 Thanksgiving Mon... S6 E1" data-duration="177"><a href="https://www.abhayagiri.org/media/discs/questions/audio/excerpts/TG2014/TG2014_S06_F01.mp3" download="">Download audio</a> (2:57)</audio-chip><br /> <b style="text-decoration: underline;">1.</b> “A question regarding the 5 precepts. In daily life, I am really good about keeping #1, 2, 3 and 5; but somehow I found that the precept #4 is really hard. I find myself lying everyday such as: “Do I look good?” → Yes, of course. “Do you want to eat some more?” → No, thanks, I’m full (but in fact the food didn’t taste good). Or speaking at a wrong time, speaking too long, toos hort, too harsh or speaking with a wrong tone of voice. This is the hardest one for me. Kindly advise. Thank you.”  <b>[<a href = "../tags/five-precepts.html">Five Precepts</a>]</b> [<a href = "../tags/false-speech.html">False speech</a>] [<a href = "../tags/right-speech.html">Right Speech</a>]
</p>
<hr />
<div class="title" id="UD2015-3_S00"><a href="../events/UD2015-3.html">Buddhist Identity in the Modern World</a><a href="../events/UD2015-3.html"></a> – <a href = ../teachers/ajahn-pasanno.html>Ajahn Pasanno</a> – Aug. 15, 2015</div>
<p id="UD2015-3_S00_F13">
  <audio-chip src="https://www.abhayagiri.org/media/discs/questions/audio/excerpts/UD2015-3/UD2015-3_S00_F13.mp3" title="Buddhist Identity in th... E13" data-duration="137"><a href="https://www.abhayagiri.org/media/discs/questions/audio/excerpts/UD2015-3/UD2015-3_S00_F13.mp3" download="">Download audio</a> (2:17)</audio-chip><br /> <b style="text-decoration: underline;">13.</b> “Should someone who follows the five precepts and meditates but has their own faith and belief call themselves a Buddhist?”  <b>[<a href = "../tags/five-precepts.html">Five Precepts</a>]</b> [<a href = "../tags/meditation.html">Meditation</a>] [<a href = "../tags/faith.html">Faith</a>] [<a href = "../tags/spiritual-traditions.html">Spiritual traditions</a>] [<a href = "../tags/buddhist-identity.html">Buddhist identity</a>] // [<a href = "../tags/dhamma.html">Dhamma</a>] [<a href = "../tags/truth.html">Truth</a>] [<a href = "../tags/eightfold-path.html">Eightfold Path</a>] [<a href = "../tags/happiness.html">Happiness</a>]
</p>
<hr />
<div class="title" id="Teen2017_S00"><a href="../events/Teen2017.html">Teen Weekend 2017</a><a href="../events/Teen2017.html"></a> – <a href = ../teachers/ajahn-pasanno.html>Ajahn Pasanno</a> – Sep. 2, 2017</div>
<p id="Teen2017_S00_F07">
  <audio-chip src="https://www.abhayagiri.org/media/discs/questions/audio/excerpts/Teen2017/Teen2017_S00_F07.mp3" title="Teen Weekend 2017, E7" data-duration="383"><a href="https://www.abhayagiri.org/media/discs/questions/audio/excerpts/Teen2017/Teen2017_S00_F07.mp3" download="">Download audio</a> (6:23)</audio-chip><br /> <b style="text-decoration: underline;">7.</b> “I have doubts about the concept of personal property. How does activism following the Five Precepts work in a country whose water supply has been bought out by private interests?”  [<a href = "../tags/politics-and-society.html">Politics and society</a>] [<a href = "../tags/environment.html">Environment</a>] <b>[<a href = "../tags/five-precepts.html">Five Precepts</a>]</b> // [<a href = "../tags/community.html">Community</a>] [<a href = "../tags/virtue.html">Virtue</a>] [<a href = "../tags/discernment.html">Discernment</a>]
</p>
<p style="margin-left: 2em;">
  <b>Story:</b> Ajahn Pasanno investigates a logging operation at Dtao Dtum. [<a href = "../tags/ajahn-pasanno.html">Ajahn Pasanno</a>] [<a href = "../tags/culturethailand.html">Culture/Thailand</a>] [<a href = "../tags/dtao-dum.html">Dtao Dum</a>]
</p>
<hr />
<div class="title" id="UD2018-1_S02"><a href="../events/UD2018-1.html">The New Ajahn Chah Biography</a>, <a href="../events/UD2018-1.html#UD2018-1_S02">Session 2</a> – <a href = ../teachers/ajahn-pasanno.html>Ajahn Pasanno</a> – Apr. 21, 2018</div>
<p id="UD2018-1_S02_F11">
  <audio-chip src="https://www.abhayagiri.org/media/discs/questions/audio/excerpts/UD2018-1/UD2018-1_S02_F11.mp3" title="The New Ajahn Chah B... S2 E11" data-duration="220"><a href="https://www.abhayagiri.org/media/discs/questions/audio/excerpts/UD2018-1/UD2018-1_S02_F11.mp3" download="">Download audio</a> (3:40)</audio-chip><br /> <b style="text-decoration: underline;">11.</b> “Is refining the Five Precepts sufficient for lay practice to be transformative?”  <b>[<a href = "../tags/five-precepts.html">Five Precepts</a>]</b> [<a href = "../tags/lay-life.html">Lay life</a>] [<a href = "../tags/ajahn-chah.html">Ajahn Chah</a>] // [<a href = "../tags/vinaya.html">Vinaya</a>] [<a href = "../tags/mindfulness.html">Mindfulness</a>] [<a href = "../tags/right-intention.html">Right Intention</a>] [<a href = "../tags/relinquishment.html">Relinquishment</a>] [<a href = "../tags/compassion.html">Compassion</a>] [<a href = "../tags/truth.html">Truth</a>]
</p>
<hr />
<p id="UD2018-1_S02_F13">
  <audio-chip src="https://www.abhayagiri.org/media/discs/questions/audio/excerpts/UD2018-1/UD2018-1_S02_F13.mp3" title="The New Ajahn Chah B... S2 E13" data-duration="249"><a href="https://www.abhayagiri.org/media/discs/questions/audio/excerpts/UD2018-1/UD2018-1_S02_F13.mp3" download="">Download audio</a> (4:09)</audio-chip><br /> <b style="text-decoration: underline;">13.</b> “Can you talk about evolution and growth in regards to the precepts as opposed to just following rules?”  <b>[<a href = "../tags/five-precepts.html">Five Precepts</a>]</b> [<a href = "../tags/precepts.html">Precepts</a>] [<a href = "../tags/attachment-to-rites-and-rituals.html">Attachment to rites and rituals</a>] // [<a href = "../tags/pali.html">Pāli</a>] [<a href = "../tags/etymology.html">Etymology</a>] [<a href = "../tags/learning.html">Learning</a>] [<a href = "../tags/suffering.html">Suffering</a>] [<a href = "../tags/doubt.html">Doubt</a>] [<a href = "../tags/self-identity-view.html">Self-identity view</a>]
</p>
<hr />
<div class="title" id="UD2018-2_S02"><a href="../events/UD2018-2.html">Chanting</a>, <a href="../events/UD2018-2.html#UD2018-2_S02">Session 2</a> – <a href = ../teachers/ajahn-karunadhammo.html>Ajahn Karuṇadhammo</a> and <a href = ../teachers/ajahn-pasanno.html>Ajahn Pasanno</a> – Jun. 2, 2018</div>
<p id="UD2018-2_S02_F05">
  <audio-chip src="https://www.abhayagiri.org/media/discs/questions/audio/excerpts/UD2018-2/UD2018-2_S02_F05.mp3" title="Chanting, S2 E5" data-duration="104"><a href="https://www.abhayagiri.org/media/discs/questions/audio/excerpts/UD2018-2/UD2018-2_S02_F05.mp3" download="">Download audio</a> (1:44)</audio-chip><br /> <b style="text-decoration: underline;">5.</b> <b>Comment</b>: I also get tripped up chanting the fifth precept (<em>Amaravati Chanting Book</em>, <a href="https://www.abhayagiri.org/media/books/Chanting-Book-Vol-1-Web.pdf#page=139" target="_blank">p. 130</a>). <b>[<a href = "../tags/five-precepts.html">Five Precepts</a>]</b> [<a href = "../tags/intoxicants.html">Intoxicants</a>] [<a href = "../tags/chanting.html">Chanting</a>] [<a href = "../tags/pali.html">Pāli</a>]
</p>
<p style="margin-left: 2em;">
  <b>Response</b> by <a href = ../teachers/ajahn-pasanno.html>Ajahn Pasanno</a> and <a href = ../teachers/ajahn-naniko.html>Ajahn Ñāniko</a>. [<a href = "../tags/thai.html">Thai</a>]
</p>
<hr />
<div class="title" id="Kathina2021_S01"><a href="../events/Kathina2021.html">Abhayagiri Kaṭhina 2021</a>, <a href="../events/Kathina2021.html#Kathina2021_S01">Session 1</a> – <a href = ../teachers/ajahn-pasanno.html>Ajahn Pasanno</a>, <a href = ../teachers/ajahn-amaro.html>Ajahn Amaro</a> and <a href = ../teachers/ajahn-naniko.html>Ajahn Ñāniko</a> – Nov. 3, 2021</div>
<p id="Kathina2021_S01_F04">
  <audio-chip src="https://www.abhayagiri.org/media/discs/questions/audio/excerpts/Kathina2021/Kathina2021_S01_F04.mp3" title="Abhayagiri Kaṭhina 2021, S1 E4" data-duration="149"><a href="https://www.abhayagiri.org/media/discs/questions/audio/excerpts/Kathina2021/Kathina2021_S01_F04.mp3" download="">Download audio</a> (2:29)</audio-chip><br /> <b style="text-decoration: underline;">4.</b> “You spoke about the teachings and the training. What is the training for a lay practitioner other than the Five Precepts?”  Answered by <a href = ../teachers/ajahn-pasanno.html>Ajahn Pasanno</a> and <a href = ../teachers/ajahn-amaro.html>Ajahn Amaro</a>. [<a href = "../tags/dhamma.html">Dhamma</a>] [<a href = "../tags/vinaya.html">Vinaya</a>] [<a href = "../tags/lay-life.html">Lay life</a>] <b>[<a href = "../tags/five-precepts.html">Five Precepts</a>]</b> // [<a href = "../tags/meditation.html">Meditation</a>] [<a href = "../tags/communal-harmony.html">Communal harmony</a>] [<a href = "../tags/right-livelihood.html">Right Livelihood</a>] [<a href = "../tags/family.html">Family</a>] [<a href = "../tags/work.html">Work</a>] [<a href = "../tags/politics-and-society.html">Politics and society</a>] [<a href = "../tags/spiritual-friendship.html">Spiritual friendship</a>]
</p>
</div>

<footer>
    <p>&copy; 2023 Abhayagiri Buddhist Monastery. All rights reserved.</p>
    <p style="font-size:100%;"><b>How to cite this page</b> (suggested style): “Tag: Five Precepts (Questions about),” The Ajahn Pasanno Question and Story Archive, November 2023 initial release,
      <a href="https://abhayagiri.org/questions/tags/five-precepts-qtag.html">https://abhayagiri.org/questions/tags/five-precepts-qtag.html</a>.</p>
</footer>

</body>
</html><|MERGE_RESOLUTION|>--- conflicted
+++ resolved
@@ -2,58 +2,29 @@
 <html lang="en">
 <head>
   <meta charset="UTF-8">
-  <meta name="description" content="Tag: Five Precepts (Questions about) – The Ajahn Pasanno Question and Story Archive">
-  <meta name="keywords" content="Tag, Five Precepts, pañca sikkhāpadāni, Questions about">
-  <meta name="author" content="Abhayagiri Buddhist Monastery">
   <meta name="viewport" content="width=device-width, initial-scale=1.0">
     <title>Five Precepts</title>
-
-  <script>
-    url = new URL(location.href)
-    location.replace("../index.html#tags/five-precepts-qtag.html" + url.hash);
-  </script>
-
+<meta name="robots" content="noindex, nofollow" />
 <link rel="stylesheet" href="../style.css">
 <link rel="stylesheet" href="https://maxcdn.bootstrapcdn.com/font-awesome/4.7.0/css/font-awesome.min.css">
 <link href="https://fonts.googleapis.com/css?family=Roboto:300,400,700&display=swap" rel="stylesheet">
     
 </head>
-<<<<<<< HEAD
-<body>  
-=======
 <body>
 
 
->>>>>>> 87583357
   <div id="header">
     <h1><strong>The Ajahn Pasanno Question and Story Archive</strong></h1>
     <br>
-<<<<<<< HEAD
-    <h4><a href="../homepage.html">About</a> &nbsp&nbsp&nbsp&nbsp&nbsp<a href="../indexes/AlphabeticalTags.html" style="font-weight: bold;">Tags</a> &nbsp&nbsp&nbsp&nbsp&nbsp<a href="../indexes/EventsBySeries.html">Events</a> &nbsp&nbsp&nbsp&nbsp&nbsp<a href="../teachers/TeachersAlphabetical.html">Teachers</a> &nbsp&nbsp&nbsp&nbsp&nbsp<a href="../indexes/AllExcerpts.html">All excerpts</a> &nbsp&nbsp&nbsp&nbsp&nbsp<a href="https://www.abhayagiri.org/questions-and-stories">Back to Abhayagiri.org</a></h4>
-=======
     <nav id="topnav">
-      <a href="../homepage.html">About</a>
-      <a href="../indexes/AlphabeticalTags.html" class="active">Tags</a>
-      <a href="../indexes/EventsBySeries.html">Events</a>
-      <a href="../teachers/TeachersAlphabetical.html">Teachers</a>
-      <a href="../indexes/AllExcerpts.html">All excerpts</a>
-      <a href="https://www.abhayagiri.org/questions-and-stories">Back to Abhayagiri.org</a>
+      <a href="../homepage.html">About</a> &nbsp&nbsp&nbsp&nbsp&nbsp<a href="../indexes/AlphabeticalTags.html" style="font-weight:bold;text-decoration: underline;">Tags</a> &nbsp&nbsp&nbsp&nbsp&nbsp<a href="../indexes/EventsBySeries.html">Events</a> &nbsp&nbsp&nbsp&nbsp&nbsp<a href="../teachers/TeachersAlphabetical.html">Teachers</a> &nbsp&nbsp&nbsp&nbsp&nbsp<a href="../indexes/AllExcerpts.html">All excerpts</a> &nbsp&nbsp&nbsp&nbsp&nbsp<a href="https://www.abhayagiri.org/questions-and-stories">Back to Abhayagiri.org</a>
     </nav>
->>>>>>> 87583357
   </div>
 
 <br>
 
-<<<<<<< HEAD
-  <div class="intro">
+  <div class="sublink">
     <a href="../indexes/AlphabeticalTags.html">Alphabetical</a> &nbsp&nbsp&nbsp&nbsp&nbsp<a href="../drilldown/tag-999.html">Hierarchy</a> &nbsp&nbsp&nbsp&nbsp&nbsp<a href="../indexes/SortedTags.html">Most common</a> &nbsp&nbsp&nbsp&nbsp&nbsp<a href="../about/05_Tags.html">About tags</a>
-=======
-  <div class="sublink">
-    <a href="../indexes/AlphabeticalTags.html">Alphabetical</a>
-      <a href="../drilldown/tag-999.html">Hierarchy</a>
-      <a href="../indexes/SortedTags.html">Most common</a>
-      <a href="../about/05_Tags.html">About tags</a>
->>>>>>> 87583357
   </div>
   <br>
 
@@ -69,15 +40,7 @@
   
   10 excerpts, 30:26 total duration
 </strong>
-<<<<<<< HEAD
-<hr /> <p> <a href="../tags/five-precepts.html">All excerpts (10)</a> &nbsp&nbsp&nbsp&nbsp&nbsp<a href="../tags/five-precepts-qtag.html" style="font-weight: bold;">Questions about (7)</a> &nbsp&nbsp&nbsp&nbsp&nbsp<a href="../tags/five-precepts-atag.html">Answers involving (2)</a> &nbsp&nbsp&nbsp&nbsp&nbsp<a href="../tags/five-precepts-text.html">Texts (1)</a> </p><hr>
-=======
-<hr /> <div class="sublink"> <a href="../tags/five-precepts.html">All excerpts (10)</a>
-      <a href="../tags/five-precepts-qtag.html" class="active">Questions about (7)</a>
-      <a href="../tags/five-precepts-atag.html">Answers involving (2)</a>
-      <a href="../tags/five-precepts-text.html">Texts (1)</a> </div>
-<hr>
->>>>>>> 87583357
+<hr /> <p> <a href="../tags/five-precepts.html">All excerpts (10)</a> &nbsp&nbsp&nbsp&nbsp&nbsp<a href="../tags/five-precepts-qtag.html" style="font-weight:bold;text-decoration: underline;">Questions about (7)</a> &nbsp&nbsp&nbsp&nbsp&nbsp<a href="../tags/five-precepts-atag.html">Answers involving (2)</a> &nbsp&nbsp&nbsp&nbsp&nbsp<a href="../tags/five-precepts-text.html">Texts (1)</a> </p><hr>
  <div class="title" id="TG2014_S06"><a href="../events/TG2014.html">2014 Thanksgiving Monastic Retreat</a>, <a href="../events/TG2014.html#TG2014_S06">Session 6</a> – <a href = ../teachers/ajahn-pasanno.html>Ajahn Pasanno</a> – Nov. 27, 2014</div>
 <p id="TG2014_S06_F01">
   <audio-chip src="https://www.abhayagiri.org/media/discs/questions/audio/excerpts/TG2014/TG2014_S06_F01.mp3" title="2014 Thanksgiving Mon... S6 E1" data-duration="177"><a href="https://www.abhayagiri.org/media/discs/questions/audio/excerpts/TG2014/TG2014_S06_F01.mp3" download="">Download audio</a> (2:57)</audio-chip><br /> <b style="text-decoration: underline;">1.</b> “A question regarding the 5 precepts. In daily life, I am really good about keeping #1, 2, 3 and 5; but somehow I found that the precept #4 is really hard. I find myself lying everyday such as: “Do I look good?” → Yes, of course. “Do you want to eat some more?” → No, thanks, I’m full (but in fact the food didn’t taste good). Or speaking at a wrong time, speaking too long, toos hort, too harsh or speaking with a wrong tone of voice. This is the hardest one for me. Kindly advise. Thank you.”  <b>[<a href = "../tags/five-precepts.html">Five Precepts</a>]</b> [<a href = "../tags/false-speech.html">False speech</a>] [<a href = "../tags/right-speech.html">Right Speech</a>]
@@ -121,7 +84,7 @@
 
 <footer>
     <p>&copy; 2023 Abhayagiri Buddhist Monastery. All rights reserved.</p>
-    <p style="font-size:100%;"><b>How to cite this page</b> (suggested style): “Tag: Five Precepts (Questions about),” The Ajahn Pasanno Question and Story Archive, November 2023 initial release,
+    <p style="font-size:100%;"><b>How to cite this page</b> (suggested style): “Five Precepts,” The Ajahn Pasanno Question and Story Archive, November 8, 2023,
       <a href="https://abhayagiri.org/questions/tags/five-precepts-qtag.html">https://abhayagiri.org/questions/tags/five-precepts-qtag.html</a>.</p>
 </footer>
 
