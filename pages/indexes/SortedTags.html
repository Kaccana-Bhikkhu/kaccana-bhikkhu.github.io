--- conflicted
+++ resolved
@@ -2,58 +2,29 @@
 <html lang="en">
 <head>
   <meta charset="UTF-8">
-  <meta name="description" content="Most common tags – The Ajahn Pasanno Question and Story Archive">
-  <meta name="keywords" content="Tags, Most common tags">
-  <meta name="author" content="Abhayagiri Buddhist Monastery">
   <meta name="viewport" content="width=device-width, initial-scale=1.0">
     <title>Most common</title>
-
-  <script>
-    url = new URL(location.href)
-    location.replace("../index.html#indexes/SortedTags.html" + url.hash);
-  </script>
-
+<meta name="robots" content="noindex, nofollow" />
 <link rel="stylesheet" href="../style.css">
 <link rel="stylesheet" href="https://maxcdn.bootstrapcdn.com/font-awesome/4.7.0/css/font-awesome.min.css">
 <link href="https://fonts.googleapis.com/css?family=Roboto:300,400,700&display=swap" rel="stylesheet">
     
 </head>
-<<<<<<< HEAD
-<body>  
-=======
 <body>
 
 
->>>>>>> 87583357
   <div id="header">
     <h1><strong>The Ajahn Pasanno Question and Story Archive</strong></h1>
     <br>
-<<<<<<< HEAD
-    <h4><a href="../homepage.html">About</a> &nbsp&nbsp&nbsp&nbsp&nbsp<a href="../indexes/AlphabeticalTags.html" style="font-weight: bold;">Tags</a> &nbsp&nbsp&nbsp&nbsp&nbsp<a href="../indexes/EventsBySeries.html">Events</a> &nbsp&nbsp&nbsp&nbsp&nbsp<a href="../teachers/TeachersAlphabetical.html">Teachers</a> &nbsp&nbsp&nbsp&nbsp&nbsp<a href="../indexes/AllExcerpts.html">All excerpts</a> &nbsp&nbsp&nbsp&nbsp&nbsp<a href="https://www.abhayagiri.org/questions-and-stories">Back to Abhayagiri.org</a></h4>
-=======
     <nav id="topnav">
-      <a href="../homepage.html">About</a>
-      <a href="../indexes/AlphabeticalTags.html" class="active">Tags</a>
-      <a href="../indexes/EventsBySeries.html">Events</a>
-      <a href="../teachers/TeachersAlphabetical.html">Teachers</a>
-      <a href="../indexes/AllExcerpts.html">All excerpts</a>
-      <a href="https://www.abhayagiri.org/questions-and-stories">Back to Abhayagiri.org</a>
+      <a href="../homepage.html">About</a> &nbsp&nbsp&nbsp&nbsp&nbsp<a href="../indexes/AlphabeticalTags.html" style="font-weight:bold;text-decoration: underline;">Tags</a> &nbsp&nbsp&nbsp&nbsp&nbsp<a href="../indexes/EventsBySeries.html">Events</a> &nbsp&nbsp&nbsp&nbsp&nbsp<a href="../teachers/TeachersAlphabetical.html">Teachers</a> &nbsp&nbsp&nbsp&nbsp&nbsp<a href="../indexes/AllExcerpts.html">All excerpts</a> &nbsp&nbsp&nbsp&nbsp&nbsp<a href="https://www.abhayagiri.org/questions-and-stories">Back to Abhayagiri.org</a>
     </nav>
->>>>>>> 87583357
   </div>
 
 <br>
 
-<<<<<<< HEAD
-  <div class="intro">
-    <a href="../indexes/AlphabeticalTags.html">Alphabetical</a> &nbsp&nbsp&nbsp&nbsp&nbsp<a href="../drilldown/tag-999.html">Hierarchy</a> &nbsp&nbsp&nbsp&nbsp&nbsp<a href="../indexes/SortedTags.html" style="font-weight: bold;">Most common</a> &nbsp&nbsp&nbsp&nbsp&nbsp<a href="../about/05_Tags.html">About tags</a>
-=======
   <div class="sublink">
-    <a href="../indexes/AlphabeticalTags.html">Alphabetical</a>
-      <a href="../drilldown/tag-999.html">Hierarchy</a>
-      <a href="../indexes/SortedTags.html" class="active">Most common</a>
-      <a href="../about/05_Tags.html">About tags</a>
->>>>>>> 87583357
+    <a href="../indexes/AlphabeticalTags.html">Alphabetical</a> &nbsp&nbsp&nbsp&nbsp&nbsp<a href="../drilldown/tag-999.html">Hierarchy</a> &nbsp&nbsp&nbsp&nbsp&nbsp<a href="../indexes/SortedTags.html" style="font-weight:bold;text-decoration: underline;">Most common</a> &nbsp&nbsp&nbsp&nbsp&nbsp<a href="../about/05_Tags.html">About tags</a>
   </div>
   <br>
 
@@ -61,1511 +32,27 @@
   </div>
 
 <div class="intro">
-<<<<<<< HEAD
-<p>
-   (201) <a href="../drilldown/tag-430.html#430"><img src="../assets/text-bullet-list-tree.svg" width="12"></a> <a href = "../tags/ajahn-chah.html">Ajahn Chah</a> 
-</p>
-<p>
-   (134) <a href="../drilldown/tag-433.html#433"><img src="../assets/text-bullet-list-tree.svg" width="12"></a> <a href = "../tags/ajahn-pasanno.html">Ajahn Pasanno</a> 
-</p>
-<p>
-   (120) <a href="../drilldown/tag-614.html#614"><img src="../assets/text-bullet-list-tree.svg" width="12"></a> <a href = "../tags/monastic-life.html">Monastic life</a> 
-</p>
-<p>
-   (90) <a href="../drilldown/tag-343.html#343"><img src="../assets/text-bullet-list-tree.svg" width="12"></a> <a href = "../tags/mindfulness-of-breathing.html">Mindfulness of breathing</a> (ānāpānassati)
-</p>
-<p>
-   (86) <a href="../drilldown/tag-133.html#133"><img src="../assets/text-bullet-list-tree.svg" width="12"></a> <a href = "../tags/relinquishment.html">Relinquishment</a> (paṭinissagga)
-</p>
-<p>
-   (84) <a href="../drilldown/tag-049.html#49"><img src="../assets/text-bullet-list-tree.svg" width="12"></a> <a href = "../tags/happiness.html">Happiness</a> (sukha)
-</p>
-<p>
-   (81) <a href="../drilldown/tag-552.html#552"><img src="../assets/text-bullet-list-tree.svg" width="12"></a> <a href = "../tags/culturethailand.html">Culture/Thailand</a> 
-</p>
-<p>
-   (80) <a href="../drilldown/tag-059.html#59"><img src="../assets/text-bullet-list-tree.svg" width="12"></a> <a href = "../tags/death.html">Death</a> (maraṇa)
-</p>
-<p>
-   (79) <a href="../drilldown/tag-247.html#247"><img src="../assets/text-bullet-list-tree.svg" width="12"></a> <a href = "../tags/suffering.html">Suffering</a> (dukkha)
-</p>
-<p>
-   (77) <a href="../drilldown/tag-184.html#184"><img src="../assets/text-bullet-list-tree.svg" width="12"></a> <a href = "../tags/self-identity-view.html">Self-identity view</a> (sakkāya-diṭṭhi)
-</p>
-<p>
-   (74) <a href="../drilldown/tag-552.html#552"><img src="../assets/text-bullet-list-tree.svg" width="12"></a> <a href = "../tags/culturewest.html">Culture/West</a> 
-</p>
-<p>
-   (69) <a href="../drilldown/tag-507.html#507"><img src="../assets/text-bullet-list-tree.svg" width="12"></a> <a href = "../tags/abhayagiri.html">Abhayagiri Monastery</a> 
-</p>
-<p>
-   (69) <a href="../drilldown/tag-092.html#92"><img src="../assets/text-bullet-list-tree.svg" width="12"></a> <a href = "../tags/discernment.html">Discernment</a> (paññā)
-</p>
-<p>
-   (67) <a href="../drilldown/tag-391.html#391"><img src="../assets/text-bullet-list-tree.svg" width="12"></a> <a href = "../tags/teaching-dhamma.html">Teaching Dhamma</a> 
-</p>
-<p>
-   (66) <a href="../drilldown/tag-276.html#276"><img src="../assets/text-bullet-list-tree.svg" width="12"></a> <a href = "../tags/chanting.html">Chanting</a> 
-</p>
-<p>
-   (66) <a href="../drilldown/tag-168.html#168"><img src="../assets/text-bullet-list-tree.svg" width="12"></a> <a href = "../tags/proliferation.html">Proliferation</a> (papañca)
-</p>
-<p>
-   (62) <a href="../drilldown/tag-092.html#92"><img src="../assets/text-bullet-list-tree.svg" width="12"></a> <a href = "../tags/mindfulness.html">Mindfulness</a> (sati)
-</p>
-<p>
-   (61) <a href="../drilldown/tag-106.html#106"><img src="../assets/text-bullet-list-tree.svg" width="12"></a> <a href = "../tags/compassion.html">Compassion</a> (karuṇā)
-</p>
-<p>
-   (61) <a href="../drilldown/tag-106.html#106"><img src="../assets/text-bullet-list-tree.svg" width="12"></a> <a href = "../tags/goodwill.html">Goodwill</a> (mettā)
-</p>
-<p>
-   (60) <a href="../drilldown/tag-049.html#49"><img src="../assets/text-bullet-list-tree.svg" width="12"></a> <a href = "../tags/jhana.html">Jhāna</a> 
-</p>
-<p>
-   (60) <a href="../drilldown/tag-430.html#430"><img src="../assets/text-bullet-list-tree.svg" width="12"></a> <a href = "../tags/thai-forest-tradition.html">Thai Forest Tradition</a> 
-</p>
-<p>
-   (59) <a href="../drilldown/tag-247.html#247"><img src="../assets/text-bullet-list-tree.svg" width="12"></a> <a href = "../tags/not-self.html">Not-self</a> (anattā)
-</p>
-<p>
-   (58) <a href="../drilldown/tag-092.html#92"><img src="../assets/text-bullet-list-tree.svg" width="12"></a> <a href = "../tags/faith.html">Faith</a> (saddhā)
-</p>
-<p>
-   (54) <a href="../drilldown/tag-111.html#111"><img src="../assets/text-bullet-list-tree.svg" width="12"></a> <a href = "../tags/generosity.html">Generosity</a> (dāna)
-</p>
-<p>
-   (53) <a href="../drilldown/tag-169.html#169"><img src="../assets/text-bullet-list-tree.svg" width="12"></a> <a href = "../tags/aversion.html">Aversion</a> (dosa)
-</p>
-<p>
-   (53) <a href="../drilldown/tag-678.html#678"><img src="../assets/text-bullet-list-tree.svg" width="12"></a> <a href = "../tags/family.html">Family</a> 
-</p>
-<p>
-   (53) <a href="../drilldown/tag-518.html#518"><img src="../assets/text-bullet-list-tree.svg" width="12"></a> <a href = "../tags/kamma.html">Kamma</a> 
-</p>
-<p>
-   (50) <a href="../drilldown/tag-563.html#563"><img src="../assets/text-bullet-list-tree.svg" width="12"></a> <a href = "../tags/pali.html">Pāli</a> 
-</p>
-<p>
-   (50) <a href="../drilldown/tag-098.html#98"><img src="../assets/text-bullet-list-tree.svg" width="12"></a> <a href = "../tags/tranquility.html">Tranquility</a> (passaddhi)
-</p>
-<p>
-   (48) <a href="../drilldown/tag-092.html#92"><img src="../assets/text-bullet-list-tree.svg" width="12"></a> <a href = "../tags/concentration.html">Concentration</a> (samādhi)
-</p>
-<p>
-   (48) <a href="../drilldown/tag-115.html#115"><img src="../assets/text-bullet-list-tree.svg" width="12"></a> <a href = "../tags/learning.html">Learning</a> (suta)
-</p>
-<p>
-   (48) <a href="../drilldown/tag-316.html#316"><img src="../assets/text-bullet-list-tree.svg" width="12"></a> <a href = "../tags/meditation.html">Meditation</a> (bhāvanā)
-</p>
-<p>
-   (46) <a href="../drilldown/tag-247.html#247"><img src="../assets/text-bullet-list-tree.svg" width="12"></a> <a href = "../tags/impermanence.html">Impermanence</a> (anicca)
-</p>
-<p>
-   (46) <a href="../drilldown/tag-031.html#31"><img src="../assets/text-bullet-list-tree.svg" width="12"></a> <a href = "../tags/mindfulness-of-body.html">Mindfulness of body</a> (kāyagatā-sati)
-</p>
-<p>
-   (46) <a href="../drilldown/tag-030.html#30"><img src="../assets/text-bullet-list-tree.svg" width="12"></a> <a href = "../tags/right-mindfulness.html">Right Mindfulness</a> (sammā-sati)
-</p>
-<p>
-   (45) <a href="../drilldown/tag-239.html#239"><img src="../assets/text-bullet-list-tree.svg" width="12"></a> <a href = "../tags/clinging.html">Clinging</a> (upādāna)
-</p>
-<p>
-   (44) <a href="../drilldown/tag-211.html#211"><img src="../assets/text-bullet-list-tree.svg" width="12"></a> <a href = "../tags/fear.html">Fear</a> (bhaya)
-</p>
-<p>
-   (44) <a href="../drilldown/tag-639.html#639"><img src="../assets/text-bullet-list-tree.svg" width="12"></a> <a href = "../tags/tudong.html">Tudong</a> <em>Thai</em> (ascetic wandering)
-</p>
-<p>
-   (43) <a href="../drilldown/tag-025.html#25"><img src="../assets/text-bullet-list-tree.svg" width="12"></a> <a href = "../tags/right-effort.html">Right Effort</a> (sammā-vāyāma)
-</p>
-<p>
-   (43) <a href="../drilldown/tag-059.html#59"><img src="../assets/text-bullet-list-tree.svg" width="12"></a> <a href = "../tags/sickness.html">Sickness</a> (byādhi)
-</p>
-<p>
-   (42) <a href="../drilldown/tag-391.html#391"><img src="../assets/text-bullet-list-tree.svg" width="12"></a> <a href = "../tags/similes.html">Similes</a> 
-</p>
-<p>
-   (41) <a href="../drilldown/tag-211.html#211"><img src="../assets/text-bullet-list-tree.svg" width="12"></a> <a href = "../tags/conditionality.html">Conditionality</a> (idappaccayatā)
-</p>
-<p>
-   (41) <a href="../drilldown/tag-000.html#0"><img src="../assets/text-bullet-list-tree.svg" width="12"></a> <a href = "../tags/skillful-qualities.html">Skillful qualities</a> (kusalā dhammā)
-</p>
-<p>
-   (41) <a href="../drilldown/tag-115.html#115"><img src="../assets/text-bullet-list-tree.svg" width="12"></a> <a href = "../tags/sutta.html">Sutta</a> 
-</p>
-<p>
-   (40) <a href="../drilldown/tag-619.html#619"><img src="../assets/text-bullet-list-tree.svg" width="12"></a> <a href = "../tags/vinaya.html">Vinaya</a> 
-</p>
-<p>
-   (39) <a href="../drilldown/tag-430.html#430"><img src="../assets/text-bullet-list-tree.svg" width="12"></a> <a href = "../tags/ajahn-mun.html">Ajahn Mun</a> 
-</p>
-<p>
-   (39) <a href="../drilldown/tag-000.html#0"><img src="../assets/text-bullet-list-tree.svg" width="12"></a> <a href = "../tags/gratitude.html">Gratitude</a> (kataññu)
-</p>
-<p>
-   (38) <a href="../drilldown/tag-030.html#30"><img src="../assets/text-bullet-list-tree.svg" width="12"></a> <a href = "../tags/clear-comprehension.html">Clear comprehension</a> (sampajañña)
-</p>
-<p>
-   (38) <a href="../drilldown/tag-628.html#628"><img src="../assets/text-bullet-list-tree.svg" width="12"></a> <a href = "../tags/sangha.html">Saṅgha</a> (Monastic community)
-</p>
-<p>
-   (37) <a href="../drilldown/tag-266.html#266"><img src="../assets/text-bullet-list-tree.svg" width="12"></a> <a href = "../tags/dhamma.html">Dhamma</a> 
-</p>
-<p>
-   (37) <a href="../drilldown/tag-111.html#111"><img src="../assets/text-bullet-list-tree.svg" width="12"></a> <a href = "../tags/virtue.html">Virtue</a> (sīla)
-</p>
-<p>
-   (36) <a href="../drilldown/tag-002.html#2"><img src="../assets/text-bullet-list-tree.svg" width="12"></a> <a href = "../tags/right-livelihood.html">Right Livelihood</a> (sammā-ājīva)
-</p>
-<p>
-   (34) <a href="../drilldown/tag-133.html#133"><img src="../assets/text-bullet-list-tree.svg" width="12"></a> <a href = "../tags/liberation.html">Liberation</a> (vimutti)
-</p>
-<p>
-   (32) <a href="../drilldown/tag-169.html#169"><img src="../assets/text-bullet-list-tree.svg" width="12"></a> <a href = "../tags/delusion.html">Delusion</a> (moha)
-</p>
-<p>
-   (32) <a href="../drilldown/tag-049.html#49"><img src="../assets/text-bullet-list-tree.svg" width="12"></a> <a href = "../tags/directed-thought-and-evaluation.html">Directed thought and evaluation</a> (vitakka-vicāra)
-</p>
-<p>
-   (32) <a href="../drilldown/tag-522.html#522"><img src="../assets/text-bullet-list-tree.svg" width="12"></a> <a href = "../tags/human.html">Human</a> 
-</p>
-<p>
-   (31) <a href="../drilldown/tag-235.html#235"><img src="../assets/text-bullet-list-tree.svg" width="12"></a> <a href = "../tags/craving.html">Craving</a> (taṇhā)
-</p>
-<p>
-   (31) <a href="../drilldown/tag-122.html#122"><img src="../assets/text-bullet-list-tree.svg" width="12"></a> <a href = "../tags/patience.html">Patience</a> (khanti)
-</p>
-<p>
-   (30) <a href="../drilldown/tag-532.html#532"><img src="../assets/text-bullet-list-tree.svg" width="12"></a> <a href = "../tags/nature-of-mind.html">Nature of mind</a> 
-</p>
-<p>
-   (30) <a href="../drilldown/tag-688.html#688"><img src="../assets/text-bullet-list-tree.svg" width="12"></a> <a href = "../tags/politics-and-society.html">Politics and society</a> 
-</p>
-<p>
-   (30) <a href="../drilldown/tag-518.html#518"><img src="../assets/text-bullet-list-tree.svg" width="12"></a> <a href = "../tags/rebirth.html">Rebirth</a> 
-</p>
-<p>
-   (30) <a href="../drilldown/tag-217.html#217"><img src="../assets/text-bullet-list-tree.svg" width="12"></a> <a href = "../tags/volitional-formations.html">Volitional formations</a> (saṅkhāra)
-</p>
-<p>
-   (29) <a href="../drilldown/tag-087.html#87"><img src="../assets/text-bullet-list-tree.svg" width="12"></a> <a href = "../tags/desire.html">Desire</a> (chanda)
-</p>
-<p>
-   (29) <a href="../drilldown/tag-002.html#2"><img src="../assets/text-bullet-list-tree.svg" width="12"></a> <a href = "../tags/eightfold-path.html">Noble Eightfold Path</a> (ariya aṭṭaṅgika magga)
-</p>
-<p>
-   (29) <a href="../drilldown/tag-058.html#58"><img src="../assets/text-bullet-list-tree.svg" width="12"></a> <a href = "../tags/four-noble-truths.html">Four Noble Truths</a> (cattāri ariya-saccāni)
-</p>
-<p>
-   (29) <a href="../drilldown/tag-381.html#381"><img src="../assets/text-bullet-list-tree.svg" width="12"></a> <a href = "../tags/knowing-itself.html">Knowing itself</a> 
-</p>
-<p>
-   (29) <a href="../drilldown/tag-563.html#563"><img src="../assets/text-bullet-list-tree.svg" width="12"></a> <a href = "../tags/translation.html">Translation</a> 
-</p>
-<p>
-   (28) <a href="../drilldown/tag-267.html#267"><img src="../assets/text-bullet-list-tree.svg" width="12"></a> <a href = "../tags/buddha.html">Buddha</a> 
-</p>
-<p>
-   (28) <a href="../drilldown/tag-684.html#684"><img src="../assets/text-bullet-list-tree.svg" width="12"></a> <a href = "../tags/community.html">Community</a> 
-</p>
-<p>
-   (28) <a href="../drilldown/tag-698.html#698"><img src="../assets/text-bullet-list-tree.svg" width="12"></a> <a href = "../tags/health-care.html">Health care</a> 
-</p>
-<p>
-   (28) <a href="../drilldown/tag-652.html#652"><img src="../assets/text-bullet-list-tree.svg" width="12"></a> <a href = "../tags/lay-life.html">Lay life</a> 
-</p>
-<p>
-   (27) <a href="../drilldown/tag-000.html#0"><img src="../assets/text-bullet-list-tree.svg" width="12"></a> <a href = "../tags/merit.html">Merit</a> (puñña)
-</p>
-<p>
-   (27) <a href="../drilldown/tag-098.html#98"><img src="../assets/text-bullet-list-tree.svg" width="12"></a> <a href = "../tags/rapture.html">Rapture</a> (pīti)
-</p>
-<p>
-   (27) <a href="../drilldown/tag-671.html#671"><img src="../assets/text-bullet-list-tree.svg" width="12"></a> <a href = "../tags/work.html">Work</a> 
-</p>
-<p>
-   (26) <a href="../drilldown/tag-540.html#540"><img src="../assets/text-bullet-list-tree.svg" width="12"></a> <a href = "../tags/buddhabiography.html">Buddha/Biography</a> 
-</p>
-<p>
-   (26) <a href="../drilldown/tag-343.html#343"><img src="../assets/text-bullet-list-tree.svg" width="12"></a> <a href = "../tags/gladdening-the-mind.html">Gladdening the mind</a> (abhippamodaya citta)
-</p>
-<p>
-   (26) <a href="../drilldown/tag-178.html#178"><img src="../assets/text-bullet-list-tree.svg" width="12"></a> <a href = "../tags/restlessness-and-worry.html">Restlessness and worry</a> (uddhacca-kukkucca)
-</p>
-<p>
-   (26) <a href="../drilldown/tag-342.html#342"><img src="../assets/text-bullet-list-tree.svg" width="12"></a> <a href = "../tags/unattractiveness.html">Unattractiveness/32 parts</a> (asubha/dvattiṁsākāra)
-</p>
-<p>
-   (26) <a href="../drilldown/tag-212.html#212"><img src="../assets/text-bullet-list-tree.svg" width="12"></a> <a href = "../tags/volition.html">Mental volition</a> (manosañcetanā)
-</p>
-<p>
-   (26) <a href="../drilldown/tag-497.html#497"><img src="../assets/text-bullet-list-tree.svg" width="12"></a> <a href = "../tags/wat-pah-pong.html">Wat Nong Pah Pong</a> 
-</p>
-<p>
-   (25) <a href="../drilldown/tag-217.html#217"><img src="../assets/text-bullet-list-tree.svg" width="12"></a> <a href = "../tags/feeling.html">Feeling</a> (vedanā)
-</p>
-<p>
-   (25) <a href="../drilldown/tag-212.html#212"><img src="../assets/text-bullet-list-tree.svg" width="12"></a> <a href = "../tags/food.html">Physical food</a> (kabaliṅkāra āhāra)
-</p>
-<p>
-   (25) <a href="../drilldown/tag-540.html#540"><img src="../assets/text-bullet-list-tree.svg" width="12"></a> <a href = "../tags/historythai-buddhism.html">History/Thai Buddhism</a> 
-</p>
-<p>
-   (25) <a href="../drilldown/tag-316.html#316"><img src="../assets/text-bullet-list-tree.svg" width="12"></a> <a href = "../tags/long-term-practice.html">Long-term practice</a> 
-</p>
-<p>
-   (25) <a href="../drilldown/tag-030.html#30"><img src="../assets/text-bullet-list-tree.svg" width="12"></a> <a href = "../tags/mindfulness-of-mind.html">Mindfulness of mind</a> (citta-sati)
-</p>
-<p>
-   (25) <a href="../drilldown/tag-291.html#291"><img src="../assets/text-bullet-list-tree.svg" width="12"></a> <a href = "../tags/precepts.html">Precepts</a> (sikkhāpada)
-</p>
-<p>
-   (24) <a href="../drilldown/tag-072.html#72"><img src="../assets/text-bullet-list-tree.svg" width="12"></a> <a href = "../tags/cessation-of-suffering.html">Noble Truth of the Cessation of Suffering</a> (dukkha-nirodha ariya-saccaṃ)
-</p>
-<p>
-   (24) <a href="../drilldown/tag-696.html#696"><img src="../assets/text-bullet-list-tree.svg" width="12"></a> <a href = "../tags/commerceeconomics.html">Commerce/economics</a> 
-</p>
-<p>
-   (24) <a href="../drilldown/tag-106.html#106"><img src="../assets/text-bullet-list-tree.svg" width="12"></a> <a href = "../tags/equanimity.html">Equanimity</a> (upekkhā)
-</p>
-<p>
-   (24) <a href="../drilldown/tag-178.html#178"><img src="../assets/text-bullet-list-tree.svg" width="12"></a> <a href = "../tags/sensual-desire.html">Sensual desire</a> (kāmacchanda)
-</p>
-<p>
-   (24) <a href="../drilldown/tag-143.html#143"><img src="../assets/text-bullet-list-tree.svg" width="12"></a> <a href = "../tags/stages-of-awakening.html">Stages of awakening</a> 
-</p>
-<p>
-   (24) <a href="../drilldown/tag-168.html#168"><img src="../assets/text-bullet-list-tree.svg" width="12"></a> <a href = "../tags/unskillful-qualities.html">Unskillful qualities</a> (akusalā dhammā)
-</p>
-<p>
-   (23) <a href="../drilldown/tag-316.html#316"><img src="../assets/text-bullet-list-tree.svg" width="12"></a> <a href = "../tags/calming-meditation.html">Calming meditation</a> (samatha)
-</p>
-<p>
-   (23) <a href="../drilldown/tag-381.html#381"><img src="../assets/text-bullet-list-tree.svg" width="12"></a> <a href = "../tags/direct-experience.html">Direct experience</a> 
-</p>
-<p>
-   (23) <a href="../drilldown/tag-092.html#92"><img src="../assets/text-bullet-list-tree.svg" width="12"></a> <a href = "../tags/energy.html">Energy</a> (viriya)
-</p>
-<p>
-   (23) <a href="../drilldown/tag-211.html#211"><img src="../assets/text-bullet-list-tree.svg" width="12"></a> <a href = "../tags/idealism.html">Idealism</a> 
-</p>
-<p>
-   (23) <a href="../drilldown/tag-614.html#614"><img src="../assets/text-bullet-list-tree.svg" width="12"></a> <a href = "../tags/monastic-lifemotivation.html">Monastic life/Motivation</a> 
-</p>
-<p>
-   (22) <a href="../drilldown/tag-552.html#552"><img src="../assets/text-bullet-list-tree.svg" width="12"></a> <a href = "../tags/buddhist-identity.html">Buddhist identity</a> 
-</p>
-<p>
-   (22) <a href="../drilldown/tag-522.html#522"><img src="../assets/text-bullet-list-tree.svg" width="12"></a> <a href = "../tags/deva.html">Deva</a> 
-</p>
-<p>
-   (22) <a href="../drilldown/tag-363.html#363"><img src="../assets/text-bullet-list-tree.svg" width="12"></a> <a href = "../tags/recollection.html">Recollection</a> (anusati)
-</p>
-<p>
-   (22) <a href="../drilldown/tag-671.html#671"><img src="../assets/text-bullet-list-tree.svg" width="12"></a> <a href = "../tags/relationships.html">Relationships</a> 
-</p>
-<p>
-   (22) <a href="../drilldown/tag-146.html#146"><img src="../assets/text-bullet-list-tree.svg" width="12"></a> <a href = "../tags/spiritual-friendship.html">Spiritual friendship</a> (kalyāṇa-mittatā)
-</p>
-<p>
-   (21) <a href="../drilldown/tag-217.html#217"><img src="../assets/text-bullet-list-tree.svg" width="12"></a> <a href = "../tags/aggregates.html">Five Aggregates</a> (pañcakkhandhā)
-</p>
-<p>
-   (21) <a href="../drilldown/tag-453.html#453"><img src="../assets/text-bullet-list-tree.svg" width="12"></a> <a href = "../tags/ajahn-maha-boowa.html">Ajahn Mahā Boowa</a> 
-</p>
-<p>
-   (21) <a href="../drilldown/tag-030.html#30"><img src="../assets/text-bullet-list-tree.svg" width="12"></a> <a href = "../tags/ardency.html">Ardency</a> (ātāpi)
-</p>
-<p>
-   (21) <a href="../drilldown/tag-178.html#178"><img src="../assets/text-bullet-list-tree.svg" width="12"></a> <a href = "../tags/doubt.html">Doubt</a> (vicikiccha)
-</p>
-<p>
-   (21) <a href="../drilldown/tag-059.html#59"><img src="../assets/text-bullet-list-tree.svg" width="12"></a> <a href = "../tags/grief.html">Grief</a> (domanassa)
-</p>
-<p>
-   (21) <a href="../drilldown/tag-087.html#87"><img src="../assets/text-bullet-list-tree.svg" width="12"></a> <a href = "../tags/heartmind.html">Heart/mind</a> (citta)
-</p>
-<p>
-   (21) <a href="../drilldown/tag-563.html#563"><img src="../assets/text-bullet-list-tree.svg" width="12"></a> <a href = "../tags/language.html">Language</a> 
-</p>
-<p>
-   (21) <a href="../drilldown/tag-059.html#59"><img src="../assets/text-bullet-list-tree.svg" width="12"></a> <a href = "../tags/pain.html">Pain</a> (dukkha)
-</p>
-<p>
-   (21) <a href="../drilldown/tag-145.html#145"><img src="../assets/text-bullet-list-tree.svg" width="12"></a> <a href = "../tags/practicing-in-accordance-with-dhamma.html">Practicing in accordance with Dhamma</a> (dhammā­nu­dhamma­p­paṭipatti)
-</p>
-<p>
-   (21) <a href="../drilldown/tag-049.html#49"><img src="../assets/text-bullet-list-tree.svg" width="12"></a> <a href = "../tags/right-concentration.html">Right Concentration</a> (sammā-samādhi)
-</p>
-<p>
-   (20) <a href="../drilldown/tag-133.html#133"><img src="../assets/text-bullet-list-tree.svg" width="12"></a> <a href = "../tags/cessation.html">Cessation</a> (nirodha)
-</p>
-<p>
-   (20) <a href="../drilldown/tag-572.html#572"><img src="../assets/text-bullet-list-tree.svg" width="12"></a> <a href = "../tags/christianity.html">Christianity</a> 
-</p>
-<p>
-   (20) <a href="../drilldown/tag-273.html#273"><img src="../assets/text-bullet-list-tree.svg" width="12"></a> <a href = "../tags/devotional-practice.html">Devotional practice</a> 
-</p>
-<p>
-   (20) <a href="../drilldown/tag-652.html#652"><img src="../assets/text-bullet-list-tree.svg" width="12"></a> <a href = "../tags/everyday-life.html">Everyday life practice</a> 
-</p>
-<p>
-   (20) <a href="../drilldown/tag-316.html#316"><img src="../assets/text-bullet-list-tree.svg" width="12"></a> <a href = "../tags/insight-meditation.html">Insight meditation</a> (vipassanā)
-</p>
-<p>
-   (20) <a href="../drilldown/tag-292.html#292"><img src="../assets/text-bullet-list-tree.svg" width="12"></a> <a href = "../tags/intoxicants.html">Intoxicants</a> (surāmeraya-majja-pamādaṭṭhānā)
-</p>
-<p>
-   (20) <a href="../drilldown/tag-381.html#381"><img src="../assets/text-bullet-list-tree.svg" width="12"></a> <a href = "../tags/present-moment-awareness.html">Present moment awareness</a> 
-</p>
-<p>
-   (20) <a href="../drilldown/tag-584.html#584"><img src="../assets/text-bullet-list-tree.svg" width="12"></a> <a href = "../tags/simplicity.html">Simplicity</a> 
-</p>
-<p>
-   (20) <a href="../drilldown/tag-144.html#144"><img src="../assets/text-bullet-list-tree.svg" width="12"></a> <a href = "../tags/stream-entry.html">Stream entry</a> (sotāpanna)
-</p>
-<p>
-   (20) <a href="../drilldown/tag-169.html#169"><img src="../assets/text-bullet-list-tree.svg" width="12"></a> <a href = "../tags/unwholesome-roots.html">Three Unwholesome Roots</a> (akusala-mūla)
-</p>
-<p>
-   (20) <a href="../drilldown/tag-497.html#497"><img src="../assets/text-bullet-list-tree.svg" width="12"></a> <a href = "../tags/wat-pah-nanachat.html">Wat Pah Nanachat</a> 
-</p>
-<p>
-   (19) <a href="../drilldown/tag-173.html#173"><img src="../assets/text-bullet-list-tree.svg" width="12"></a> <a href = "../tags/becoming.html">Becoming</a> (bhavāsava)
-</p>
-<p>
-   (19) <a href="../drilldown/tag-217.html#217"><img src="../assets/text-bullet-list-tree.svg" width="12"></a> <a href = "../tags/consciousness.html">Consciousness</a> (viññāṇa)
-</p>
-<p>
-   (19) <a href="../drilldown/tag-098.html#98"><img src="../assets/text-bullet-list-tree.svg" width="12"></a> <a href = "../tags/investigation-of-states.html">Investigation of states</a> (dhamma-vicaya)
-</p>
-<p>
-   (19) <a href="../drilldown/tag-000.html#0"><img src="../assets/text-bullet-list-tree.svg" width="12"></a> <a href = "../tags/middle-path.html">Middle Path</a> (majjhimā paṭipadā)
-</p>
-<p>
-   (19) <a href="../drilldown/tag-217.html#217"><img src="../assets/text-bullet-list-tree.svg" width="12"></a> <a href = "../tags/perception.html">Perception</a> (saññā)
-</p>
-<p>
-   (19) <a href="../drilldown/tag-374.html#374"><img src="../assets/text-bullet-list-tree.svg" width="12"></a> <a href = "../tags/posturewalking.html">Posture/Walking</a> (caṅkama)
-</p>
-<p>
-   (19) <a href="../drilldown/tag-008.html#8"><img src="../assets/text-bullet-list-tree.svg" width="12"></a> <a href = "../tags/right-speech.html">Right Speech</a> (sammā-vācā)
-</p>
-<p>
-   (19) <a href="../drilldown/tag-224.html#224"><img src="../assets/text-bullet-list-tree.svg" width="12"></a> <a href = "../tags/sense-bases.html">Six Sense Bases</a> (saḷ-āyatana)
-</p>
-<p>
-   (19) <a href="../drilldown/tag-266.html#266"><img src="../assets/text-bullet-list-tree.svg" width="12"></a> <a href = "../tags/three-refuges.html">Three Refuges</a> (tisaraṇa)
-</p>
-<p>
-   (18) <a href="../drilldown/tag-059.html#59"><img src="../assets/text-bullet-list-tree.svg" width="12"></a> <a href = "../tags/ageing.html">Ageing</a> (jarā)
-</p>
-<p>
-   (18) <a href="../drilldown/tag-381.html#381"><img src="../assets/text-bullet-list-tree.svg" width="12"></a> <a href = "../tags/continuity-of-mindfulness.html">Continuity of mindfulness</a> 
-</p>
-<p>
-   (18) <a href="../drilldown/tag-552.html#552"><img src="../assets/text-bullet-list-tree.svg" width="12"></a> <a href = "../tags/culturenatural-environment.html">Culture/Natural environment</a> 
-</p>
-<p>
-   (18) <a href="../drilldown/tag-672.html#672"><img src="../assets/text-bullet-list-tree.svg" width="12"></a> <a href = "../tags/health.html">Health</a> 
-</p>
-<p>
-   (18) <a href="../drilldown/tag-316.html#316"><img src="../assets/text-bullet-list-tree.svg" width="12"></a> <a href = "../tags/meditationgeneral-advice.html">Meditation/General advice</a> 
-</p>
-<p>
-   (18) <a href="../drilldown/tag-002.html#2"><img src="../assets/text-bullet-list-tree.svg" width="12"></a> <a href = "../tags/right-view.html">Right View</a> (sammā-diṭṭhi)
-</p>
-<p>
-   (18) <a href="../drilldown/tag-173.html#173"><img src="../assets/text-bullet-list-tree.svg" width="12"></a> <a href = "../tags/views.html">Views</a> (diṭṭhāsava)
-</p>
-<p>
-   (17) <a href="../drilldown/tag-603.html#603"><img src="../assets/text-bullet-list-tree.svg" width="12"></a> <a href = "../tags/almsfood.html">Almsfood</a> (piṇḍapāta)
-</p>
-<p>
-   (17) <a href="../drilldown/tag-684.html#684"><img src="../assets/text-bullet-list-tree.svg" width="12"></a> <a href = "../tags/environment.html">Environment</a> 
-</p>
-<p>
-   (17) <a href="../drilldown/tag-178.html#178"><img src="../assets/text-bullet-list-tree.svg" width="12"></a> <a href = "../tags/hindrances.html">Five Hindrances</a> (pañca nīvaraṇāni)
-</p>
-<p>
-   (17) <a href="../drilldown/tag-143.html#143"><img src="../assets/text-bullet-list-tree.svg" width="12"></a> <a href = "../tags/nibbana.html">Nibbāna</a> 
-</p>
-<p>
-   (17) <a href="../drilldown/tag-133.html#133"><img src="../assets/text-bullet-list-tree.svg" width="12"></a> <a href = "../tags/seclusion.html">Seclusion</a> (viveka)
-</p>
-<p>
-   (17) <a href="../drilldown/tag-178.html#178"><img src="../assets/text-bullet-list-tree.svg" width="12"></a> <a href = "../tags/sloth-and-torpor.html">Sloth and torpor</a> (thīna-middha)
-</p>
-<p>
-   (16) <a href="../drilldown/tag-603.html#603"><img src="../assets/text-bullet-list-tree.svg" width="12"></a> <a href = "../tags/almsround.html">Almsround</a> (Pindapat <em>Thai</em>)
-</p>
-<p>
-   (16) <a href="../drilldown/tag-392.html#392"><img src="../assets/text-bullet-list-tree.svg" width="12"></a> <a href = "../tags/gradual-teaching.html">The Gradual Teaching</a> (anupubbikathā)
-</p>
-<p>
-   (16) <a href="../drilldown/tag-540.html#540"><img src="../assets/text-bullet-list-tree.svg" width="12"></a> <a href = "../tags/great-disciples.html">Great disciples</a> 
-</p>
-<p>
-   (16) <a href="../drilldown/tag-017.html#17"><img src="../assets/text-bullet-list-tree.svg" width="12"></a> <a href = "../tags/killing.html">Killing</a> (pāṇātipāta)
-</p>
-<p>
-   (16) <a href="../drilldown/tag-030.html#30"><img src="../assets/text-bullet-list-tree.svg" width="12"></a> <a href = "../tags/mindfulness-of-feeling.html">Mindfulness of feeling</a> (vedanā-sati)
-</p>
-<p>
-   (16) <a href="../drilldown/tag-363.html#363"><img src="../assets/text-bullet-list-tree.svg" width="12"></a> <a href = "../tags/recollectiondeath.html">Recollection/Death</a> (maraṇassati)
-</p>
-<p>
-   (16) <a href="../drilldown/tag-619.html#619"><img src="../assets/text-bullet-list-tree.svg" width="12"></a> <a href = "../tags/sequence-of-training.html">Sequence of training</a> 
-</p>
-<p>
-   (15) <a href="../drilldown/tag-639.html#639"><img src="../assets/text-bullet-list-tree.svg" width="12"></a> <a href = "../tags/ascetic-practices.html">Ascetic practices</a> (dhutaṅga)
-</p>
-<p>
-   (15) <a href="../drilldown/tag-247.html#247"><img src="../assets/text-bullet-list-tree.svg" width="12"></a> <a href = "../tags/characteristics-of-existence.html">Characteristics of existence</a> 
-</p>
-<p>
-   (15) <a href="../drilldown/tag-391.html#391"><img src="../assets/text-bullet-list-tree.svg" width="12"></a> <a href = "../tags/dhamma-books.html">Dhamma books</a> 
-</p>
-<p>
-   (15) <a href="../drilldown/tag-106.html#106"><img src="../assets/text-bullet-list-tree.svg" width="12"></a> <a href = "../tags/divine-abidings.html">Divine Abidings</a> (brahmavihārā)
-</p>
-<p>
-   (15) <a href="../drilldown/tag-540.html#540"><img src="../assets/text-bullet-list-tree.svg" width="12"></a> <a href = "../tags/historyearly-buddhism.html">History/Early Buddhism</a> 
-</p>
-<p>
-   (15) <a href="../drilldown/tag-548.html#548"><img src="../assets/text-bullet-list-tree.svg" width="12"></a> <a href = "../tags/historywestern-buddhist-monasticism.html">History/Western Buddhist monasticism</a> 
-</p>
-<p>
-   (15) <a href="../drilldown/tag-316.html#316"><img src="../assets/text-bullet-list-tree.svg" width="12"></a> <a href = "../tags/meditation-retreats.html">Meditation retreats</a> 
-</p>
-<p>
-   (15) <a href="../drilldown/tag-614.html#614"><img src="../assets/text-bullet-list-tree.svg" width="12"></a> <a href = "../tags/mutual-laysangha-support.html">Mutual lay/Saṅgha support</a> 
-</p>
-<p>
-   (15) <a href="../drilldown/tag-391.html#391"><img src="../assets/text-bullet-list-tree.svg" width="12"></a> <a href = "../tags/questions.html">Questions</a> 
-</p>
-<p>
-   (15) <a href="../drilldown/tag-565.html#565"><img src="../assets/text-bullet-list-tree.svg" width="12"></a> <a href = "../tags/thai.html">Thai</a> 
-</p>
-<p>
-   (14) <a href="../drilldown/tag-342.html#342"><img src="../assets/text-bullet-list-tree.svg" width="12"></a> <a href = "../tags/elements.html">Elements</a> (dhātu)
-</p>
-<p>
-   (14) <a href="../drilldown/tag-198.html#198"><img src="../assets/text-bullet-list-tree.svg" width="12"></a> <a href = "../tags/guiltshameinadequacy.html">Guilt/shame/inadequacy</a> 
-</p>
-<p>
-   (14) <a href="../drilldown/tag-198.html#198"><img src="../assets/text-bullet-list-tree.svg" width="12"></a> <a href = "../tags/judgementalism.html">Judgementalism</a> 
-</p>
-<p>
-   (14) <a href="../drilldown/tag-316.html#316"><img src="../assets/text-bullet-list-tree.svg" width="12"></a> <a href = "../tags/meditationunusual-experiences.html">Meditation/Unusual experiences</a> 
-</p>
-<p>
-   (14) <a href="../drilldown/tag-133.html#133"><img src="../assets/text-bullet-list-tree.svg" width="12"></a> <a href = "../tags/release.html">Release</a> (vossagga)
-</p>
-<p>
-   (14) <a href="../drilldown/tag-004.html#4"><img src="../assets/text-bullet-list-tree.svg" width="12"></a> <a href = "../tags/right-intention.html">Right Intention</a> (sammā-saṅkappa)
-</p>
-<p>
-   (13) <a href="../drilldown/tag-522.html#522"><img src="../assets/text-bullet-list-tree.svg" width="12"></a> <a href = "../tags/animal.html">Animal</a> 
-</p>
-<p>
-   (13) <a href="../drilldown/tag-000.html#0"><img src="../assets/text-bullet-list-tree.svg" width="12"></a> <a href = "../tags/contentment.html">Contentment</a> (santuṭṭhi)
-</p>
-<p>
-   (13) <a href="../drilldown/tag-122.html#122"><img src="../assets/text-bullet-list-tree.svg" width="12"></a> <a href = "../tags/determination.html">Determination</a> (adhiṭṭhāna)
-</p>
-<p>
-   (13) <a href="../drilldown/tag-532.html#532"><img src="../assets/text-bullet-list-tree.svg" width="12"></a> <a href = "../tags/psychic-powers.html">Psychic powers</a> 
-</p>
-<p>
-   (13) <a href="../drilldown/tag-572.html#572"><img src="../assets/text-bullet-list-tree.svg" width="12"></a> <a href = "../tags/theravada.html">Theravāda</a> 
-</p>
-<p>
-   (12) <a href="../drilldown/tag-433.html#433"><img src="../assets/text-bullet-list-tree.svg" width="12"></a> <a href = "../tags/ajahn-sumedho.html">Ajahn Sumedho</a> 
-</p>
-<p>
-   (12) <a href="../drilldown/tag-552.html#552"><img src="../assets/text-bullet-list-tree.svg" width="12"></a> <a href = "../tags/cultural-context.html">Cultural context</a> 
-</p>
-<p>
-   (12) <a href="../drilldown/tag-133.html#133"><img src="../assets/text-bullet-list-tree.svg" width="12"></a> <a href = "../tags/dispassion.html">Dispassion</a> (virāga)
-</p>
-<p>
-   (12) <a href="../drilldown/tag-211.html#211"><img src="../assets/text-bullet-list-tree.svg" width="12"></a> <a href = "../tags/emotion.html">Emotion</a> 
-</p>
-<p>
-   (12) <a href="../drilldown/tag-259.html#259"><img src="../assets/text-bullet-list-tree.svg" width="12"></a> <a href = "../tags/habits.html">Habits</a> 
-</p>
-<p>
-   (11) <a href="../drilldown/tag-628.html#628"><img src="../assets/text-bullet-list-tree.svg" width="12"></a> <a href = "../tags/communal-harmony.html">Communal harmony</a> 
-</p>
-<p>
-   (11) <a href="../drilldown/tag-184.html#184"><img src="../assets/text-bullet-list-tree.svg" width="12"></a> <a href = "../tags/conceit.html">Conceit</a> (māna)
-</p>
-<p>
-   (11) <a href="../drilldown/tag-552.html#552"><img src="../assets/text-bullet-list-tree.svg" width="12"></a> <a href = "../tags/cultureindia.html">Culture/India</a> 
-</p>
-<p>
-   (11) <a href="../drilldown/tag-133.html#133"><img src="../assets/text-bullet-list-tree.svg" width="12"></a> <a href = "../tags/knowledge-and-vision.html">Knowledge and vision</a> (ñāṇadassana)
-</p>
-<p>
-   (11) <a href="../drilldown/tag-363.html#363"><img src="../assets/text-bullet-list-tree.svg" width="12"></a> <a href = "../tags/recollectionbuddha.html">Recollection/Buddha</a> (buddhānussati)
-</p>
-<p>
-   (11) <a href="../drilldown/tag-363.html#363"><img src="../assets/text-bullet-list-tree.svg" width="12"></a> <a href = "../tags/recollectiondhamma.html">Recollection/Dhamma</a> (dhammānussati)
-</p>
-<p>
-   (11) <a href="../drilldown/tag-635.html#635"><img src="../assets/text-bullet-list-tree.svg" width="12"></a> <a href = "../tags/respect.html">Respect</a> 
-</p>
-<p>
-   (11) <a href="../drilldown/tag-635.html#635"><img src="../assets/text-bullet-list-tree.svg" width="12"></a> <a href = "../tags/respect-for-elders.html">Respect for elders</a> 
-</p>
-<p>
-   (11) <a href="../drilldown/tag-381.html#381"><img src="../assets/text-bullet-list-tree.svg" width="12"></a> <a href = "../tags/spaciousness.html">Spaciousness</a> 
-</p>
-<p>
-   (11) <a href="../drilldown/tag-122.html#122"><img src="../assets/text-bullet-list-tree.svg" width="12"></a> <a href = "../tags/truth.html">Truth</a> (sacca)
-</p>
-<p>
-   (11) <a href="../drilldown/tag-635.html#635"><img src="../assets/text-bullet-list-tree.svg" width="12"></a> <a href = "../tags/upatakh.html">Upatakh</a> <em>Thai</em> (attendant to senior monks)
-</p>
-<p>
-   (10) <a href="../drilldown/tag-008.html#8"><img src="../assets/text-bullet-list-tree.svg" width="12"></a> <a href = "../tags/admonishmentfeedback.html">Admonishment/feedback</a> 
-</p>
-<p>
-   (10) <a href="../drilldown/tag-068.html#68"><img src="../assets/text-bullet-list-tree.svg" width="12"></a> <a href = "../tags/cause-of-suffering.html">Noble Truth of the Cause of Suffering</a> (dukkha-samudaya ariya-sacca)
-</p>
-<p>
-   (10) <a href="../drilldown/tag-224.html#224"><img src="../assets/text-bullet-list-tree.svg" width="12"></a> <a href = "../tags/dependent-origination.html">Dependent origination</a> (paticca-samuppāda)
-</p>
-<p>
-   (10) <a href="../drilldown/tag-168.html#168"><img src="../assets/text-bullet-list-tree.svg" width="12"></a> <a href = "../tags/depression.html">Depression</a> 
-</p>
-<p>
-   (10) <a href="../drilldown/tag-391.html#391"><img src="../assets/text-bullet-list-tree.svg" width="12"></a> <a href = "../tags/fiercedirect-teaching.html">Fierce/direct teaching</a> 
-</p>
-<p>
-   (10) <a href="../drilldown/tag-292.html#292"><img src="../assets/text-bullet-list-tree.svg" width="12"></a> <a href = "../tags/five-precepts.html">Five Precepts</a> (pañca sikkhāpadāni)
-</p>
-<p>
-   (10) <a href="../drilldown/tag-145.html#145"><img src="../assets/text-bullet-list-tree.svg" width="12"></a> <a href = "../tags/hearing-the-true-dhamma.html">Hearing the true Dhamma</a> (saddhammassavana)
-</p>
-<p>
-   (10) <a href="../drilldown/tag-279.html#279"><img src="../assets/text-bullet-list-tree.svg" width="12"></a> <a href = "../tags/lunar-observance-days.html">Lunar observance days</a> (uposatha)
-</p>
-<p>
-   (10) <a href="../drilldown/tag-049.html#49"><img src="../assets/text-bullet-list-tree.svg" width="12"></a> <a href = "../tags/one-pointedness.html">One pointedness</a> (ekaggatā)
-</p>
-<p>
-   (10) <a href="../drilldown/tag-616.html#616"><img src="../assets/text-bullet-list-tree.svg" width="12"></a> <a href = "../tags/ordination.html">Ordination</a> 
-</p>
-<p>
-   (10) <a href="../drilldown/tag-391.html#391"><img src="../assets/text-bullet-list-tree.svg" width="12"></a> <a href = "../tags/personal-presence.html">Personal presence</a> 
-</p>
-<p>
-   (10) <a href="../drilldown/tag-259.html#259"><img src="../assets/text-bullet-list-tree.svg" width="12"></a> <a href = "../tags/personality.html">Personality</a> 
-</p>
-<p>
-   (10) <a href="../drilldown/tag-374.html#374"><img src="../assets/text-bullet-list-tree.svg" width="12"></a> <a href = "../tags/posturesitting.html">Posture/Sitting</a> 
-</p>
-<p>
-   (10) <a href="../drilldown/tag-133.html#133"><img src="../assets/text-bullet-list-tree.svg" width="12"></a> <a href = "../tags/progress-of-insight.html">Progress of insight</a> 
-</p>
-<p>
-   (10) <a href="../drilldown/tag-628.html#628"><img src="../assets/text-bullet-list-tree.svg" width="12"></a> <a href = "../tags/sangha-decision-making.html">Saṅgha decision making</a> 
-</p>
-<p>
-   (10) <a href="../drilldown/tag-156.html#156"><img src="../assets/text-bullet-list-tree.svg" width="12"></a> <a href = "../tags/spiritual-search.html">Spiritual search</a> (ariya-pariyesanā)
-</p>
-<p>
-   (10) <a href="../drilldown/tag-000.html#0"><img src="../assets/text-bullet-list-tree.svg" width="12"></a> <a href = "../tags/trust.html">Trust</a> 
-</p>
-<p>
-   (9) <a href="../drilldown/tag-433.html#433"><img src="../assets/text-bullet-list-tree.svg" width="12"></a> <a href = "../tags/ajahn-liem.html">Ajahn Liem</a> 
-</p>
-<p>
-   (9) <a href="../drilldown/tag-433.html#433"><img src="../assets/text-bullet-list-tree.svg" width="12"></a> <a href = "../tags/ajahn-naniko.html">Ajahn Ñāṇiko</a> 
-</p>
-<p>
-   (9) <a href="../drilldown/tag-145.html#145"><img src="../assets/text-bullet-list-tree.svg" width="12"></a> <a href = "../tags/appropriate-attention.html">Appropriate attention</a> (yoniso manasikāra)
-</p>
-<p>
-   (9) <a href="../drilldown/tag-274.html#274"><img src="../assets/text-bullet-list-tree.svg" width="12"></a> <a href = "../tags/ceremonyritual.html">Ceremony/ritual</a> 
-</p>
-<p>
-   (9) <a href="../drilldown/tag-115.html#115"><img src="../assets/text-bullet-list-tree.svg" width="12"></a> <a href = "../tags/commentaries.html">Commentaries</a> 
-</p>
-<p>
-   (9) <a href="../drilldown/tag-688.html#688"><img src="../assets/text-bullet-list-tree.svg" width="12"></a> <a href = "../tags/conflict.html">Conflict</a> 
-</p>
-<p>
-   (9) <a href="../drilldown/tag-111.html#111"><img src="../assets/text-bullet-list-tree.svg" width="12"></a> <a href = "../tags/conscience-and-prudence.html">Conscience and prudence</a> (hiri-otappa)
-</p>
-<p>
-   (9) <a href="../drilldown/tag-068.html#68"><img src="../assets/text-bullet-list-tree.svg" width="12"></a> <a href = "../tags/craving-not-to-become.html">Craving not to become</a> (vibhava-taṇhā)
-</p>
-<p>
-   (9) <a href="../drilldown/tag-563.html#563"><img src="../assets/text-bullet-list-tree.svg" width="12"></a> <a href = "../tags/etymology.html">Etymology</a> 
-</p>
-<p>
-   (9) <a href="../drilldown/tag-000.html#0"><img src="../assets/text-bullet-list-tree.svg" width="12"></a> <a href = "../tags/forgiveness.html">Forgiveness</a> 
-</p>
-<p>
-   (9) <a href="../drilldown/tag-178.html#178"><img src="../assets/text-bullet-list-tree.svg" width="12"></a> <a href = "../tags/ill-will.html">Ill-will</a> (byāpāda)
-</p>
-<p>
-   (9) <a href="../drilldown/tag-059.html#59"><img src="../assets/text-bullet-list-tree.svg" width="12"></a> <a href = "../tags/noble-truth-of-suffering.html">Noble Truth of Suffering</a> (dukkha ariya-sacca)
-</p>
-<p>
-   (9) <a href="../drilldown/tag-522.html#522"><img src="../assets/text-bullet-list-tree.svg" width="12"></a> <a href = "../tags/realms-of-existence.html">Realms of existence</a> 
-</p>
-<p>
-   (9) <a href="../drilldown/tag-363.html#363"><img src="../assets/text-bullet-list-tree.svg" width="12"></a> <a href = "../tags/recollectiondevas.html">Recollection/Devas</a> (devatānussati)
-</p>
-<p>
-   (9) <a href="../drilldown/tag-004.html#4"><img src="../assets/text-bullet-list-tree.svg" width="12"></a> <a href = "../tags/renunciation.html">Renunciation</a> (nekkhamma)
-</p>
-<p>
-   (9) <a href="../drilldown/tag-601.html#601"><img src="../assets/text-bullet-list-tree.svg" width="12"></a> <a href = "../tags/robes.html">Robes</a> (cīvara)
-</p>
-<p>
-   (9) <a href="../drilldown/tag-428.html#428"><img src="../assets/text-bullet-list-tree.svg" width="12"></a> <a href = "../tags/teachers.html">Teachers</a> 
-</p>
-<p>
-   (8) <a href="../drilldown/tag-143.html#143"><img src="../assets/text-bullet-list-tree.svg" width="12"></a> <a href = "../tags/arahant.html">Arahant</a> 
-</p>
-<p>
-   (8) <a href="../drilldown/tag-146.html#146"><img src="../assets/text-bullet-list-tree.svg" width="12"></a> <a href = "../tags/association-with-people-of-integrity.html">Association with people of integrity</a> (sappurisasaṁseva)
-</p>
-<p>
-   (8) <a href="../drilldown/tag-374.html#374"><img src="../assets/text-bullet-list-tree.svg" width="12"></a> <a href = "../tags/bowing.html">Bowing</a> 
-</p>
-<p>
-   (8) <a href="../drilldown/tag-609.html#609"><img src="../assets/text-bullet-list-tree.svg" width="12"></a> <a href = "../tags/devotion-to-wakefulness.html">Devotion to wakefulness</a> (jāgariyaṁ anuyutto)
-</p>
-<p>
-   (8) <a href="../drilldown/tag-497.html#497"><img src="../assets/text-bullet-list-tree.svg" width="12"></a> <a href = "../tags/dtao-dum.html">Dtao Dtum Monastery</a> 
-</p>
-<p>
-   (8) <a href="../drilldown/tag-169.html#169"><img src="../assets/text-bullet-list-tree.svg" width="12"></a> <a href = "../tags/greed.html">Greed</a> (lobha)
-</p>
-<p>
-   (8) <a href="../drilldown/tag-259.html#259"><img src="../assets/text-bullet-list-tree.svg" width="12"></a> <a href = "../tags/humor.html">Humor</a> 
-</p>
-<p>
-   (8) <a href="../drilldown/tag-601.html#601"><img src="../assets/text-bullet-list-tree.svg" width="12"></a> <a href = "../tags/medicinal-requisites.html">Medicinal requisites</a> (gilāna-paccaya-bhesajja-parikkhāraṃ)
-</p>
-<p>
-   (8) <a href="../drilldown/tag-342.html#342"><img src="../assets/text-bullet-list-tree.svg" width="12"></a> <a href = "../tags/meditationtechniques.html">Meditation/Techniques</a> 
-</p>
-<p>
-   (8) <a href="../drilldown/tag-518.html#518"><img src="../assets/text-bullet-list-tree.svg" width="12"></a> <a href = "../tags/nature-of-the-cosmos.html">Nature of the cosmos</a> 
-</p>
-<p>
-   (8) <a href="../drilldown/tag-198.html#198"><img src="../assets/text-bullet-list-tree.svg" width="12"></a> <a href = "../tags/perfectionism.html">Perfectionism</a> 
-</p>
-<p>
-   (8) <a href="../drilldown/tag-609.html#609"><img src="../assets/text-bullet-list-tree.svg" width="12"></a> <a href = "../tags/sense-restraint.html">Sense restraint</a> (indriyesu guttadvāro)
-</p>
-<p>
-   (8) <a href="../drilldown/tag-518.html#518"><img src="../assets/text-bullet-list-tree.svg" width="12"></a> <a href = "../tags/unconditioned.html">The Unconditioned/Ultimate Truth</a> (asaṅkhata)
-</p>
-<p>
-   (7) <a href="../drilldown/tag-433.html#433"><img src="../assets/text-bullet-list-tree.svg" width="12"></a> <a href = "../tags/ajahn-amaro.html">Ajahn Amaro</a> 
-</p>
-<p>
-   (7) <a href="../drilldown/tag-224.html#224"><img src="../assets/text-bullet-list-tree.svg" width="12"></a> <a href = "../tags/contact.html">Contact</a> (phassa)
-</p>
-<p>
-   (7) <a href="../drilldown/tag-614.html#614"><img src="../assets/text-bullet-list-tree.svg" width="12"></a> <a href = "../tags/disrobing.html">Disrobing</a> 
-</p>
-<p>
-   (7) <a href="../drilldown/tag-106.html#106"><img src="../assets/text-bullet-list-tree.svg" width="12"></a> <a href = "../tags/empathetic-joy.html">Empathetic joy</a> (muditā)
-</p>
-<p>
-   (7) <a href="../drilldown/tag-273.html#273"><img src="../assets/text-bullet-list-tree.svg" width="12"></a> <a href = "../tags/funerals.html">Funerals</a> 
-</p>
-<p>
-   (7) <a href="../drilldown/tag-540.html#540"><img src="../assets/text-bullet-list-tree.svg" width="12"></a> <a href = "../tags/historysri-lankan-buddhism.html">History/Sri Lankan Buddhism</a> 
-</p>
-<p>
-   (7) <a href="../drilldown/tag-614.html#614"><img src="../assets/text-bullet-list-tree.svg" width="12"></a> <a href = "../tags/mentoring.html">Mentoring</a> 
-</p>
-<p>
-   (7) <a href="../drilldown/tag-688.html#688"><img src="../assets/text-bullet-list-tree.svg" width="12"></a> <a href = "../tags/military.html">Military</a> 
-</p>
-<p>
-   (7) <a href="../drilldown/tag-040.html#40"><img src="../assets/text-bullet-list-tree.svg" width="12"></a> <a href = "../tags/mindfulness-of-dhammas.html">Mindfulness of dhammas</a> (dhammā-sati)
-</p>
-<p>
-   (7) <a href="../drilldown/tag-528.html#528"><img src="../assets/text-bullet-list-tree.svg" width="12"></a> <a href = "../tags/mara.html">Māra</a> 
-</p>
-<p>
-   (7) <a href="../drilldown/tag-247.html#247"><img src="../assets/text-bullet-list-tree.svg" width="12"></a> <a href = "../tags/naturalness.html">Naturalness</a> (dhammaṭṭhitatā)
-</p>
-<p>
-   (7) <a href="../drilldown/tag-619.html#619"><img src="../assets/text-bullet-list-tree.svg" width="12"></a> <a href = "../tags/not-handling-money.html">Not handling money</a> 
-</p>
-<p>
-   (7) <a href="../drilldown/tag-696.html#696"><img src="../assets/text-bullet-list-tree.svg" width="12"></a> <a href = "../tags/poverty.html">Poverty</a> 
-</p>
-<p>
-   (7) <a href="../drilldown/tag-601.html#601"><img src="../assets/text-bullet-list-tree.svg" width="12"></a> <a href = "../tags/requisites.html">Four Requisites</a> 
-</p>
-<p>
-   (7) <a href="../drilldown/tag-684.html#684"><img src="../assets/text-bullet-list-tree.svg" width="12"></a> <a href = "../tags/science.html">Science</a> 
-</p>
-<p>
-   (7) <a href="../drilldown/tag-016.html#16"><img src="../assets/text-bullet-list-tree.svg" width="12"></a> <a href = "../tags/sexual-misconduct.html">Sexual misconduct</a> (kāmesu micchācāra)
-</p>
-<p>
-   (7) <a href="../drilldown/tag-572.html#572"><img src="../assets/text-bullet-list-tree.svg" width="12"></a> <a href = "../tags/western-psychology.html">Western psychology</a> 
-</p>
-<p>
-   (6) <a href="../drilldown/tag-628.html#628"><img src="../assets/text-bullet-list-tree.svg" width="12"></a> <a href = "../tags/abbot.html">Role of abbot</a> 
-</p>
-<p>
-   (6) <a href="../drilldown/tag-453.html#453"><img src="../assets/text-bullet-list-tree.svg" width="12"></a> <a href = "../tags/ajahn-tongrat.html">Ajahn Tongrat</a> 
-</p>
-<p>
-   (6) <a href="../drilldown/tag-453.html#453"><img src="../assets/text-bullet-list-tree.svg" width="12"></a> <a href = "../tags/ajahn-thanissaro.html">Ajahn Ṭhānissaro</a> 
-</p>
-<p>
-   (6) <a href="../drilldown/tag-184.html#184"><img src="../assets/text-bullet-list-tree.svg" width="12"></a> <a href = "../tags/attachment-to-rites-and-rituals.html">Attachment to rites and rituals</a> (sīlabbata-parāmāsa)
-</p>
-<p>
-   (6) <a href="../drilldown/tag-652.html#652"><img src="../assets/text-bullet-list-tree.svg" width="12"></a> <a href = "../tags/conventions.html">Conventions</a> 
-</p>
-<p>
-   (6) <a href="../drilldown/tag-483.html#483"><img src="../assets/text-bullet-list-tree.svg" width="12"></a> <a href = "../tags/dalai-lama.html">The Dalai Lama</a> 
-</p>
-<p>
-   (6) <a href="../drilldown/tag-302.html#302"><img src="../assets/text-bullet-list-tree.svg" width="12"></a> <a href = "../tags/entertainment-and-adornment.html">Entertainment and adornment</a> (nacca-gīta-vādita)
-</p>
-<p>
-   (6) <a href="../drilldown/tag-532.html#532"><img src="../assets/text-bullet-list-tree.svg" width="12"></a> <a href = "../tags/memory.html">Memory</a> 
-</p>
-<p>
-   (6) <a href="../drilldown/tag-635.html#635"><img src="../assets/text-bullet-list-tree.svg" width="12"></a> <a href = "../tags/monastic-titles.html">Monastic titles</a> 
-</p>
-<p>
-   (6) <a href="../drilldown/tag-231.html#231"><img src="../assets/text-bullet-list-tree.svg" width="12"></a> <a href = "../tags/neutral-feeling.html">Neither-painful-nor-pleasant feeling</a> (adukkhamasukhā vedanā)
-</p>
-<p>
-   (6) <a href="../drilldown/tag-381.html#381"><img src="../assets/text-bullet-list-tree.svg" width="12"></a> <a href = "../tags/nimitta.html">Nimitta</a> 
-</p>
-<p>
-   (6) <a href="../drilldown/tag-701.html#701"><img src="../assets/text-bullet-list-tree.svg" width="12"></a> <a href = "../tags/online-community.html">Online community</a> 
-</p>
-<p>
-   (6) <a href="../drilldown/tag-374.html#374"><img src="../assets/text-bullet-list-tree.svg" width="12"></a> <a href = "../tags/postures.html">Four Postures</a> 
-</p>
-<p>
-   (6) <a href="../drilldown/tag-276.html#276"><img src="../assets/text-bullet-list-tree.svg" width="12"></a> <a href = "../tags/protective-chants.html">Protective chants</a> (paritta)
-</p>
-<p>
-   (6) <a href="../drilldown/tag-619.html#619"><img src="../assets/text-bullet-list-tree.svg" width="12"></a> <a href = "../tags/patimokkha.html">Pāṭimokkha</a> 
-</p>
-<p>
-   (6) <a href="../drilldown/tag-619.html#619"><img src="../assets/text-bullet-list-tree.svg" width="12"></a> <a href = "../tags/rains-retreat.html">Rains retreat</a> (vassa)
-</p>
-<p>
-   (6) <a href="../drilldown/tag-363.html#363"><img src="../assets/text-bullet-list-tree.svg" width="12"></a> <a href = "../tags/recollectionvirtue.html">Recollection/Virtue</a> (sīlānussati)
-</p>
-<p>
-   (6) <a href="../drilldown/tag-284.html#284"><img src="../assets/text-bullet-list-tree.svg" width="12"></a> <a href = "../tags/relics.html">Relics</a> 
-</p>
-<p>
-   (6) <a href="../drilldown/tag-156.html#156"><img src="../assets/text-bullet-list-tree.svg" width="12"></a> <a href = "../tags/sense-of-urgency.html">Sense of urgency</a> (saṃvega)
-</p>
-<p>
-   (6) <a href="../drilldown/tag-642.html#642"><img src="../assets/text-bullet-list-tree.svg" width="12"></a> <a href = "../tags/thai-sects.html">Thai sects</a> 
-</p>
-<p>
-   (6) <a href="../drilldown/tag-111.html#111"><img src="../assets/text-bullet-list-tree.svg" width="12"></a> <a href = "../tags/treasures.html">Seven Treasures</a> (satta dhanā)
-</p>
-<p>
-   (6) <a href="../drilldown/tag-572.html#572"><img src="../assets/text-bullet-list-tree.svg" width="12"></a> <a href = "../tags/vajrayana.html">Vajrayāna</a> 
-</p>
-<p>
-   (6) <a href="../drilldown/tag-342.html#342"><img src="../assets/text-bullet-list-tree.svg" width="12"></a> <a href = "../tags/visualization.html">Visualization</a> 
-</p>
-<p>
-   (6) <a href="../drilldown/tag-648.html#648"><img src="../assets/text-bullet-list-tree.svg" width="12"></a> <a href = "../tags/womens-monastic-forms.html">Women's monastic forms</a> 
-</p>
-<p>
-   (5) <a href="../drilldown/tag-453.html#453"><img src="../assets/text-bullet-list-tree.svg" width="12"></a> <a href = "../tags/ajahn-buddhadasa.html">Ajahn Buddhadāsa</a> 
-</p>
-<p>
-   (5) <a href="../drilldown/tag-453.html#453"><img src="../assets/text-bullet-list-tree.svg" width="12"></a> <a href = "../tags/ajahn-kinaree.html">Ajahn Kinaree</a> 
-</p>
-<p>
-   (5) <a href="../drilldown/tag-603.html#603"><img src="../assets/text-bullet-list-tree.svg" width="12"></a> <a href = "../tags/almsbowl.html">Almsbowl</a> 
-</p>
-<p>
-   (5) <a href="../drilldown/tag-671.html#671"><img src="../assets/text-bullet-list-tree.svg" width="12"></a> <a href = "../tags/artistic-expression.html">Artistic expression</a> 
-</p>
-<p>
-   (5) <a href="../drilldown/tag-059.html#59"><img src="../assets/text-bullet-list-tree.svg" width="12"></a> <a href = "../tags/birth.html">Birth</a> (jāti)
-</p>
-<p>
-   (5) <a href="../drilldown/tag-671.html#671"><img src="../assets/text-bullet-list-tree.svg" width="12"></a> <a href = "../tags/cleanliness.html">Cleanliness</a> 
-</p>
-<p>
-   (5) <a href="../drilldown/tag-302.html#302"><img src="../assets/text-bullet-list-tree.svg" width="12"></a> <a href = "../tags/eight-precepts.html">Eight Precepts</a> (aṭṭha sikkhāpadāni)
-</p>
-<p>
-   (5) <a href="../drilldown/tag-247.html#247"><img src="../assets/text-bullet-list-tree.svg" width="12"></a> <a href = "../tags/emptiness.html">Emptiness</a> (suññatā)
-</p>
-<p>
-   (5) <a href="../drilldown/tag-098.html#98"><img src="../assets/text-bullet-list-tree.svg" width="12"></a> <a href = "../tags/factors-of-awakening.html">Seven Factors of Awakening</a> (satta bojjhaṅgā)
-</p>
-<p>
-   (5) <a href="../drilldown/tag-548.html#548"><img src="../assets/text-bullet-list-tree.svg" width="12"></a> <a href = "../tags/historywestern-buddhism.html">History/Western Buddhism</a> 
-</p>
-<p>
-   (5) <a href="../drilldown/tag-489.html#489"><img src="../assets/text-bullet-list-tree.svg" width="12"></a> <a href = "../tags/lay-teachers.html">Lay teachers</a> 
-</p>
-<p>
-   (5) <a href="../drilldown/tag-574.html#574"><img src="../assets/text-bullet-list-tree.svg" width="12"></a> <a href = "../tags/mahayana.html">Mahāyāna</a> 
-</p>
-<p>
-   (5) <a href="../drilldown/tag-483.html#483"><img src="../assets/text-bullet-list-tree.svg" width="12"></a> <a href = "../tags/master-hsuan-hua.html">Master Hsuan Hua</a> 
-</p>
-<p>
-   (5) <a href="../drilldown/tag-495.html#495"><img src="../assets/text-bullet-list-tree.svg" width="12"></a> <a href = "../tags/monasteries.html">Monasteries</a> 
-</p>
-<p>
-   (5) <a href="../drilldown/tag-698.html#698"><img src="../assets/text-bullet-list-tree.svg" width="12"></a> <a href = "../tags/pandemic.html">Pandemic</a> 
-</p>
-<p>
-   (5) <a href="../drilldown/tag-614.html#614"><img src="../assets/text-bullet-list-tree.svg" width="12"></a> <a href = "../tags/perception-of-a-samana.html">Perception of a samaṇa</a> (samaṇa saññā)
-</p>
-<p>
-   (5) <a href="../drilldown/tag-122.html#122"><img src="../assets/text-bullet-list-tree.svg" width="12"></a> <a href = "../tags/perfections.html">Ten Perfections</a> (dasa pāramiyo)
-</p>
-<p>
-   (5) <a href="../drilldown/tag-363.html#363"><img src="../assets/text-bullet-list-tree.svg" width="12"></a> <a href = "../tags/recollectionsangha.html">Recollection/Saṅgha</a> (saṅghānussati)
-</p>
-<p>
-   (5) <a href="../drilldown/tag-198.html#198"><img src="../assets/text-bullet-list-tree.svg" width="12"></a> <a href = "../tags/selfishness.html">Selfishness</a> 
-</p>
-<p>
-   (5) <a href="../drilldown/tag-606.html#606"><img src="../assets/text-bullet-list-tree.svg" width="12"></a> <a href = "../tags/shelter.html">Shelter</a> (senāsana)
-</p>
-<p>
-   (5) <a href="../drilldown/tag-701.html#701"><img src="../assets/text-bullet-list-tree.svg" width="12"></a> <a href = "../tags/technology.html">Technology</a> 
-</p>
-<p>
-   (5) <a href="../drilldown/tag-559.html#559"><img src="../assets/text-bullet-list-tree.svg" width="12"></a> <a href = "../tags/women-in-buddhism.html">Women in Buddhism</a> 
-</p>
-<p>
-   (4) <a href="../drilldown/tag-433.html#433"><img src="../assets/text-bullet-list-tree.svg" width="12"></a> <a href = "../tags/ajahn-chah-lineage.html">Ajahn Chah lineage</a> 
-</p>
-<p>
-   (4) <a href="../drilldown/tag-453.html#453"><img src="../assets/text-bullet-list-tree.svg" width="12"></a> <a href = "../tags/ajahn-lee-dhammadharo.html">Ajahn Lee Dhammadharo</a> 
-</p>
-<p>
-   (4) <a href="../drilldown/tag-284.html#284"><img src="../assets/text-bullet-list-tree.svg" width="12"></a> <a href = "../tags/buddha-images.html">Buddha images</a> 
-</p>
-<p>
-   (4) <a href="../drilldown/tag-678.html#678"><img src="../assets/text-bullet-list-tree.svg" width="12"></a> <a href = "../tags/children.html">Children</a> 
-</p>
-<p>
-   (4) <a href="../drilldown/tag-688.html#688"><img src="../assets/text-bullet-list-tree.svg" width="12"></a> <a href = "../tags/crime.html">Crime</a> 
-</p>
-<p>
-   (4) <a href="../drilldown/tag-391.html#391"><img src="../assets/text-bullet-list-tree.svg" width="12"></a> <a href = "../tags/dhamma-online.html">Dhamma online</a> 
-</p>
-<p>
-   (4) <a href="../drilldown/tag-092.html#92"><img src="../assets/text-bullet-list-tree.svg" width="12"></a> <a href = "../tags/faculties.html">Five Faculties</a> (pañca indriyā)
-</p>
-<p>
-   (4) <a href="../drilldown/tag-008.html#8"><img src="../assets/text-bullet-list-tree.svg" width="12"></a> <a href = "../tags/false-speech.html">False speech</a> (musā-vādā)
-</p>
-<p>
-   (4) <a href="../drilldown/tag-217.html#217"><img src="../assets/text-bullet-list-tree.svg" width="12"></a> <a href = "../tags/form.html">Form</a> (rūpa)
-</p>
-<p>
-   (4) <a href="../drilldown/tag-522.html#522"><img src="../assets/text-bullet-list-tree.svg" width="12"></a> <a href = "../tags/ghost.html">Ghost</a> 
-</p>
-<p>
-   (4) <a href="../drilldown/tag-168.html#168"><img src="../assets/text-bullet-list-tree.svg" width="12"></a> <a href = "../tags/heedlessness.html">Heedlessness</a> (pamāda)
-</p>
-<p>
-   (4) <a href="../drilldown/tag-008.html#8"><img src="../assets/text-bullet-list-tree.svg" width="12"></a> <a href = "../tags/malicious-speech.html">Malicious speech</a> (pisuṇāya vācā)
-</p>
-<p>
-   (4) <a href="../drilldown/tag-704.html#704"><img src="../assets/text-bullet-list-tree.svg" width="12"></a> <a href = "../tags/media.html">Media</a> 
-</p>
-<p>
-   (4) <a href="../drilldown/tag-000.html#0"><img src="../assets/text-bullet-list-tree.svg" width="12"></a> <a href = "../tags/non-contention.html">Non-contention</a> 
-</p>
-<p>
-   (4) <a href="../drilldown/tag-342.html#342"><img src="../assets/text-bullet-list-tree.svg" width="12"></a> <a href = "../tags/noting.html">Noting</a> 
-</p>
-<p>
-   (4) <a href="../drilldown/tag-212.html#212"><img src="../assets/text-bullet-list-tree.svg" width="12"></a> <a href = "../tags/nutriment.html">Four Nutriments</a> (cattāro āhārā)
-</p>
-<p>
-   (4) <a href="../drilldown/tag-173.html#173"><img src="../assets/text-bullet-list-tree.svg" width="12"></a> <a href = "../tags/outflows.html">Outflows</a> (āsava)
-</p>
-<p>
-   (4) <a href="../drilldown/tag-473.html#473"><img src="../assets/text-bullet-list-tree.svg" width="12"></a> <a href = "../tags/p-a-payutto.html">P. A. Payutto</a> 
-</p>
-<p>
-   (4) <a href="../drilldown/tag-374.html#374"><img src="../assets/text-bullet-list-tree.svg" width="12"></a> <a href = "../tags/posturestanding.html">Posture/Standing</a> 
-</p>
-<p>
-   (4) <a href="../drilldown/tag-363.html#363"><img src="../assets/text-bullet-list-tree.svg" width="12"></a> <a href = "../tags/recollectiongenerosity.html">Recollection/Generosity</a> (cāgānussati)
-</p>
-<p>
-   (4) <a href="../drilldown/tag-671.html#671"><img src="../assets/text-bullet-list-tree.svg" width="12"></a> <a href = "../tags/recreationleisuresport.html">Recreation/leisure/sport</a> 
-</p>
-<p>
-   (4) <a href="../drilldown/tag-518.html#518"><img src="../assets/text-bullet-list-tree.svg" width="12"></a> <a href = "../tags/samsara.html">Saṃsāra</a> 
-</p>
-<p>
-   (4) <a href="../drilldown/tag-000.html#0"><img src="../assets/text-bullet-list-tree.svg" width="12"></a> <a href = "../tags/self-reliance.html">Self-reliance</a> 
-</p>
-<p>
-   (4) <a href="../drilldown/tag-704.html#704"><img src="../assets/text-bullet-list-tree.svg" width="12"></a> <a href = "../tags/social-media.html">Social media</a> 
-</p>
-<p>
-   (4) <a href="../drilldown/tag-168.html#168"><img src="../assets/text-bullet-list-tree.svg" width="12"></a> <a href = "../tags/spiritual-bypass.html">Spiritual bypass</a> 
-</p>
-<p>
-   (4) <a href="../drilldown/tag-489.html#489"><img src="../assets/text-bullet-list-tree.svg" width="12"></a> <a href = "../tags/upasika-kee-nanayon.html">Upasikā Kee Nanayon</a> 
-</p>
-<p>
-   (4) <a href="../drilldown/tag-574.html#574"><img src="../assets/text-bullet-list-tree.svg" width="12"></a> <a href = "../tags/zen.html">Zen</a> 
-</p>
-<p>
-   (3) <a href="../drilldown/tag-688.html#688"><img src="../assets/text-bullet-list-tree.svg" width="12"></a> <a href = "../tags/activism.html">Activism</a> 
-</p>
-<p>
-   (3) <a href="../drilldown/tag-453.html#453"><img src="../assets/text-bullet-list-tree.svg" width="12"></a> <a href = "../tags/ajahn-baen.html">Ajahn Baen</a> 
-</p>
-<p>
-   (3) <a href="../drilldown/tag-433.html#433"><img src="../assets/text-bullet-list-tree.svg" width="12"></a> <a href = "../tags/ajahn-jayasaro.html">Ajahn Jayasaro</a> 
-</p>
-<p>
-   (3) <a href="../drilldown/tag-453.html#453"><img src="../assets/text-bullet-list-tree.svg" width="12"></a> <a href = "../tags/ajahn-pannananda.html">Ajahn Paññānanda</a> 
-</p>
-<p>
-   (3) <a href="../drilldown/tag-453.html#453"><img src="../assets/text-bullet-list-tree.svg" width="12"></a> <a href = "../tags/ajahn-sao.html">Ajahn Sao</a> 
-</p>
-<p>
-   (3) <a href="../drilldown/tag-433.html#433"><img src="../assets/text-bullet-list-tree.svg" width="12"></a> <a href = "../tags/ajahn-sona.html">Ajahn Soṇa</a> 
-</p>
-<p>
-   (3) <a href="../drilldown/tag-433.html#433"><img src="../assets/text-bullet-list-tree.svg" width="12"></a> <a href = "../tags/ajahn-sucitto.html">Ajahn Sucitto</a> 
-</p>
-<p>
-   (3) <a href="../drilldown/tag-433.html#433"><img src="../assets/text-bullet-list-tree.svg" width="12"></a> <a href = "../tags/ajahn-viradhammo.html">Ajahn Viradhammo</a> 
-</p>
-<p>
-   (3) <a href="../drilldown/tag-087.html#87"><img src="../assets/text-bullet-list-tree.svg" width="12"></a> <a href = "../tags/bases-of-success.html">Four Bases of Success</a> (cattāro iddhipādā)
-</p>
-<p>
-   (3) <a href="../drilldown/tag-476.html#476"><img src="../assets/text-bullet-list-tree.svg" width="12"></a> <a href = "../tags/bhikkhu-bodhi.html">Bhikkhu Bodhi</a> 
-</p>
-<p>
-   (3) <a href="../drilldown/tag-665.html#665"><img src="../assets/text-bullet-list-tree.svg" width="12"></a> <a href = "../tags/blame-and-praise.html">Blame and praise</a> (nindā ca pasaṃsā ca)
-</p>
-<p>
-   (3) <a href="../drilldown/tag-342.html#342"><img src="../assets/text-bullet-list-tree.svg" width="12"></a> <a href = "../tags/body-scanning.html">Body scanning</a> 
-</p>
-<p>
-   (3) <a href="../drilldown/tag-357.html#357"><img src="../assets/text-bullet-list-tree.svg" width="12"></a> <a href = "../tags/buddho-mantra.html">Buddho mantra</a> 
-</p>
-<p>
-   (3) <a href="../drilldown/tag-606.html#606"><img src="../assets/text-bullet-list-tree.svg" width="12"></a> <a href = "../tags/building-projects.html">Building projects</a> 
-</p>
-<p>
-   (3) <a href="../drilldown/tag-507.html#507"><img src="../assets/text-bullet-list-tree.svg" width="12"></a> <a href = "../tags/cittavivieka.html">Cittaviveka Monastery</a> 
-</p>
-<p>
-   (3) <a href="../drilldown/tag-532.html#532"><img src="../assets/text-bullet-list-tree.svg" width="12"></a> <a href = "../tags/dreams.html">Dreams</a> 
-</p>
-<p>
-   (3) <a href="../drilldown/tag-017.html#17"><img src="../assets/text-bullet-list-tree.svg" width="12"></a> <a href = "../tags/euthanasia.html">Euthanasia</a> 
-</p>
-<p>
-   (3) <a href="../drilldown/tag-184.html#184"><img src="../assets/text-bullet-list-tree.svg" width="12"></a> <a href = "../tags/fetters.html">Ten Fetters</a> (dasa saṃyojanā)
-</p>
-<p>
-   (3) <a href="../drilldown/tag-540.html#540"><img src="../assets/text-bullet-list-tree.svg" width="12"></a> <a href = "../tags/history.html">History</a> 
-</p>
-<p>
-   (3) <a href="../drilldown/tag-540.html#540"><img src="../assets/text-bullet-list-tree.svg" width="12"></a> <a href = "../tags/historyother-theravada-traditions.html">History/Other Theravāda traditions</a> 
-</p>
-<p>
-   (3) <a href="../drilldown/tag-000.html#0"><img src="../assets/text-bullet-list-tree.svg" width="12"></a> <a href = "../tags/humility.html">Humility</a> 
-</p>
-<p>
-   (3) <a href="../drilldown/tag-008.html#8"><img src="../assets/text-bullet-list-tree.svg" width="12"></a> <a href = "../tags/idle-chatter.html">Idle chatter</a> (samphappalāpa)
-</p>
-<p>
-   (3) <a href="../drilldown/tag-688.html#688"><img src="../assets/text-bullet-list-tree.svg" width="12"></a> <a href = "../tags/leadership.html">Leadership</a> 
-</p>
-<p>
-   (3) <a href="../drilldown/tag-008.html#8"><img src="../assets/text-bullet-list-tree.svg" width="12"></a> <a href = "../tags/listening.html">Listening</a> 
-</p>
-<p>
-   (3) <a href="../drilldown/tag-453.html#453"><img src="../assets/text-bullet-list-tree.svg" width="12"></a> <a href = "../tags/mae-chee-kaew.html">Mae Chee Kaew</a> 
-</p>
-<p>
-   (3) <a href="../drilldown/tag-672.html#672"><img src="../assets/text-bullet-list-tree.svg" width="12"></a> <a href = "../tags/mental-illness.html">Mental illness</a> 
-</p>
-<p>
-   (3) <a href="../drilldown/tag-211.html#211"><img src="../assets/text-bullet-list-tree.svg" width="12"></a> <a href = "../tags/moods-of-the-mind.html">Moods of the mind</a> (Arom kong git <em>Thai</em>)
-</p>
-<p>
-   (3) <a href="../drilldown/tag-671.html#671"><img src="../assets/text-bullet-list-tree.svg" width="12"></a> <a href = "../tags/pace-of-life.html">Pace of life</a> 
-</p>
-<p>
-   (3) <a href="../drilldown/tag-507.html#507"><img src="../assets/text-bullet-list-tree.svg" width="12"></a> <a href = "../tags/pacific-hermitage.html">Pacific Hermitage</a> 
-</p>
-<p>
-   (3) <a href="../drilldown/tag-374.html#374"><img src="../assets/text-bullet-list-tree.svg" width="12"></a> <a href = "../tags/posturelying-down.html">Posture/Lying down</a> 
-</p>
-<p>
-   (3) <a href="../drilldown/tag-619.html#619"><img src="../assets/text-bullet-list-tree.svg" width="12"></a> <a href = "../tags/protocols.html">Protocols</a> (kiccavatta)
-</p>
-<p>
-   (3) <a href="../drilldown/tag-489.html#489"><img src="../assets/text-bullet-list-tree.svg" width="12"></a> <a href = "../tags/ram-dass.html">Ram Dass</a> 
-</p>
-<p>
-   (3) <a href="../drilldown/tag-489.html#489"><img src="../assets/text-bullet-list-tree.svg" width="12"></a> <a href = "../tags/s-n-goenka.html">S. N. Goenka</a> 
-</p>
-<p>
-   (3) <a href="../drilldown/tag-572.html#572"><img src="../assets/text-bullet-list-tree.svg" width="12"></a> <a href = "../tags/secular-buddhism.html">Secular Buddhism</a> 
-</p>
-<p>
-   (3) <a href="../drilldown/tag-572.html#572"><img src="../assets/text-bullet-list-tree.svg" width="12"></a> <a href = "../tags/spiritual-traditions.html">Spiritual traditions</a> 
-</p>
-<p>
-   (3) <a href="../drilldown/tag-016.html#16"><img src="../assets/text-bullet-list-tree.svg" width="12"></a> <a href = "../tags/stealing.html">Stealing</a> (adinnādāna)
-</p>
-<p>
-   (3) <a href="../drilldown/tag-017.html#17"><img src="../assets/text-bullet-list-tree.svg" width="12"></a> <a href = "../tags/suicide.html">Suicide</a> 
-</p>
-<p>
-   (3) <a href="../drilldown/tag-648.html#648"><img src="../assets/text-bullet-list-tree.svg" width="12"></a> <a href = "../tags/siladhara.html">Sīladharā</a> 
-</p>
-<p>
-   (3) <a href="../drilldown/tag-642.html#642"><img src="../assets/text-bullet-list-tree.svg" width="12"></a> <a href = "../tags/temporary-ordination.html">Temporary ordination</a> 
-</p>
-<p>
-   (3) <a href="../drilldown/tag-497.html#497"><img src="../assets/text-bullet-list-tree.svg" width="12"></a> <a href = "../tags/thai-ajahn-chah-monasteries.html">Thai Ajahn Chah monasteries</a> 
-</p>
-<p>
-   (3) <a href="../drilldown/tag-642.html#642"><img src="../assets/text-bullet-list-tree.svg" width="12"></a> <a href = "../tags/types-of-monks.html">Types of monks</a> 
-</p>
-<p>
-   (3) <a href="../drilldown/tag-476.html#476"><img src="../assets/text-bullet-list-tree.svg" width="12"></a> <a href = "../tags/ven-analayo.html">Venerable Analayo</a> 
-</p>
-<p>
-   (3) <a href="../drilldown/tag-273.html#273"><img src="../assets/text-bullet-list-tree.svg" width="12"></a> <a href = "../tags/visiting-holy-sites.html">Visiting holy sites</a> 
-</p>
-<p>
-   (2) <a href="../drilldown/tag-115.html#115"><img src="../assets/text-bullet-list-tree.svg" width="12"></a> <a href = "../tags/abhidhamma.html">Abhidhamma</a> 
-</p>
-<p>
-   (2) <a href="../drilldown/tag-168.html#168"><img src="../assets/text-bullet-list-tree.svg" width="12"></a> <a href = "../tags/abuseviolence.html">Abuse/violence</a> 
-</p>
-<p>
-   (2) <a href="../drilldown/tag-433.html#433"><img src="../assets/text-bullet-list-tree.svg" width="12"></a> <a href = "../tags/ajahn-anan.html">Ajahn Anan</a> 
-</p>
-<p>
-   (2) <a href="../drilldown/tag-279.html#279"><img src="../assets/text-bullet-list-tree.svg" width="12"></a> <a href = "../tags/ajahn-chah-remembrance-day.html">Ajahn Chah Remembrance Day</a> 
-</p>
-<p>
-   (2) <a href="../drilldown/tag-433.html#433"><img src="../assets/text-bullet-list-tree.svg" width="12"></a> <a href = "../tags/ajahn-jotipalo.html">Ajahn Jotipālo</a> 
-</p>
-<p>
-   (2) <a href="../drilldown/tag-211.html#211"><img src="../assets/text-bullet-list-tree.svg" width="12"></a> <a href = "../tags/beauty.html">Beauty</a> 
-</p>
-<p>
-   (2) <a href="../drilldown/tag-143.html#143"><img src="../assets/text-bullet-list-tree.svg" width="12"></a> <a href = "../tags/bodhisattva.html">Bodhisattva</a> 
-</p>
-<p>
-   (2) <a href="../drilldown/tag-584.html#584"><img src="../assets/text-bullet-list-tree.svg" width="12"></a> <a href = "../tags/celibacy.html">Celibacy</a> (brahmacariyā)
-</p>
-<p>
-   (2) <a href="../drilldown/tag-473.html#473"><img src="../assets/text-bullet-list-tree.svg" width="12"></a> <a href = "../tags/chao-khun-upali.html">Tan Chao Khun Upālī Guṇūpamājahn</a> 
-</p>
-<p>
-   (2) <a href="../drilldown/tag-513.html#513"><img src="../assets/text-bullet-list-tree.svg" width="12"></a> <a href = "../tags/city-of-ten-thousand-buddhas.html">City of Ten Thousand Buddhas</a> 
-</p>
-<p>
-   (2) <a href="../drilldown/tag-619.html#619"><img src="../assets/text-bullet-list-tree.svg" width="12"></a> <a href = "../tags/confession.html">Confession</a> 
-</p>
-<p>
-   (2) <a href="../drilldown/tag-688.html#688"><img src="../assets/text-bullet-list-tree.svg" width="12"></a> <a href = "../tags/corruption.html">Corruption</a> 
-</p>
-<p>
-   (2) <a href="../drilldown/tag-391.html#391"><img src="../assets/text-bullet-list-tree.svg" width="12"></a> <a href = "../tags/dhamma-discussion.html">Dhamma discussion</a> 
-</p>
-<p>
-   (2) <a href="../drilldown/tag-133.html#133"><img src="../assets/text-bullet-list-tree.svg" width="12"></a> <a href = "../tags/disenchantment.html">Disenchantment</a> (nibbidā)
-</p>
-<p>
-   (2) <a href="../drilldown/tag-239.html#239"><img src="../assets/text-bullet-list-tree.svg" width="12"></a> <a href = "../tags/doctrine-of-self-clinging.html">Doctrine-of-self clinging</a> (attavādupādāna)
-</p>
-<p>
-   (2) <a href="../drilldown/tag-302.html#302"><img src="../assets/text-bullet-list-tree.svg" width="12"></a> <a href = "../tags/eating-after-noon.html">Eating after noon</a> (vikāla-bhojana)
-</p>
-<p>
-   (2) <a href="../drilldown/tag-672.html#672"><img src="../assets/text-bullet-list-tree.svg" width="12"></a> <a href = "../tags/excercise.html">Excercise</a> 
-</p>
-<p>
-   (2) <a href="../drilldown/tag-279.html#279"><img src="../assets/text-bullet-list-tree.svg" width="12"></a> <a href = "../tags/festival-days.html">Festival days</a> 
-</p>
-<p>
-   (2) <a href="../drilldown/tag-642.html#642"><img src="../assets/text-bullet-list-tree.svg" width="12"></a> <a href = "../tags/forest-versus-city-monks.html">Forest versus city monks</a> 
-</p>
-<p>
-   (2) <a href="../drilldown/tag-540.html#540"><img src="../assets/text-bullet-list-tree.svg" width="12"></a> <a href = "../tags/geographythailand.html">Geography/Thailand</a> 
-</p>
-<p>
-   (2) <a href="../drilldown/tag-156.html#156"><img src="../assets/text-bullet-list-tree.svg" width="12"></a> <a href = "../tags/heedfulness.html">Heedfulness</a> (appamāda)
-</p>
-<p>
-   (2) <a href="../drilldown/tag-522.html#522"><img src="../assets/text-bullet-list-tree.svg" width="12"></a> <a href = "../tags/hell.html">Hell</a> 
-</p>
-<p>
-   (2) <a href="../drilldown/tag-540.html#540"><img src="../assets/text-bullet-list-tree.svg" width="12"></a> <a href = "../tags/historymahayana-buddhism.html">History/Mahāyāna Buddhism</a> 
-</p>
-<p>
-   (2) <a href="../drilldown/tag-173.html#173"><img src="../assets/text-bullet-list-tree.svg" width="12"></a> <a href = "../tags/ignorance.html">Ignorance</a> (avijjāsava)
-</p>
-<p>
-   (2) <a href="../drilldown/tag-704.html#704"><img src="../assets/text-bullet-list-tree.svg" width="12"></a> <a href = "../tags/internet.html">Internet</a> 
-</p>
-<p>
-   (2) <a href="../drilldown/tag-211.html#211"><img src="../assets/text-bullet-list-tree.svg" width="12"></a> <a href = "../tags/intuition.html">Intuition</a> 
-</p>
-<p>
-   (2) <a href="../drilldown/tag-342.html#342"><img src="../assets/text-bullet-list-tree.svg" width="12"></a> <a href = "../tags/kasina.html">Kasiṇa</a> 
-</p>
-<p>
-   (2) <a href="../drilldown/tag-357.html#357"><img src="../assets/text-bullet-list-tree.svg" width="12"></a> <a href = "../tags/mantra.html">Mantra</a> 
-</p>
-<p>
-   (2) <a href="../drilldown/tag-381.html#381"><img src="../assets/text-bullet-list-tree.svg" width="12"></a> <a href = "../tags/meditationresults.html">Meditation/Results</a> 
-</p>
-<p>
-   (2) <a href="../drilldown/tag-429.html#429"><img src="../assets/text-bullet-list-tree.svg" width="12"></a> <a href = "../tags/monastic-teachers.html">Monastic teachers</a> 
-</p>
-<p>
-   (2) <a href="../drilldown/tag-143.html#143"><img src="../assets/text-bullet-list-tree.svg" width="12"></a> <a href = "../tags/non-return.html">Non-return</a> (anāgamī)
-</p>
-<p>
-   (2) <a href="../drilldown/tag-476.html#476"><img src="../assets/text-bullet-list-tree.svg" width="12"></a> <a href = "../tags/preah-mahaghosananda.html">Preah Mahāghosānanda</a> 
-</p>
-<p>
-   (2) <a href="../drilldown/tag-274.html#274"><img src="../assets/text-bullet-list-tree.svg" width="12"></a> <a href = "../tags/puja.html">Pūjā</a> 
-</p>
-<p>
-   (2) <a href="../drilldown/tag-565.html#565"><img src="../assets/text-bullet-list-tree.svg" width="12"></a> <a href = "../tags/question-in-thai.html">Question in Thai</a> 
-</p>
-<p>
-   (2) <a href="../drilldown/tag-363.html#363"><img src="../assets/text-bullet-list-tree.svg" width="12"></a> <a href = "../tags/recollectionpeace.html">Recollection/Peace</a> (upasamānussati)
-</p>
-<p>
-   (2) <a href="../drilldown/tag-016.html#16"><img src="../assets/text-bullet-list-tree.svg" width="12"></a> <a href = "../tags/right-action.html">Right Action</a> (sammā-kammanta)
-</p>
-<p>
-   (2) <a href="../drilldown/tag-342.html#342"><img src="../assets/text-bullet-list-tree.svg" width="12"></a> <a href = "../tags/sound-of-silence.html">Sound of silence</a> 
-</p>
-<p>
-   (2) <a href="../drilldown/tag-642.html#642"><img src="../assets/text-bullet-list-tree.svg" width="12"></a> <a href = "../tags/study-monks.html">Study monks</a> 
-</p>
-<p>
-   (2) <a href="../drilldown/tag-284.html#284"><img src="../assets/text-bullet-list-tree.svg" width="12"></a> <a href = "../tags/stupasmonuments.html">Stupas/monuments</a> 
-</p>
-<p>
-   (2) <a href="../drilldown/tag-504.html#504"><img src="../assets/text-bullet-list-tree.svg" width="12"></a> <a href = "../tags/wat-pah-ban-tat.html">Wat Pah Ban Tat</a> 
-</p>
-<p>
-   (2) <a href="../drilldown/tag-497.html#497"><img src="../assets/text-bullet-list-tree.svg" width="12"></a> <a href = "../tags/wat-tam-saeng-pet.html">Wat Tam Saeng Pet</a> 
-</p>
-<p>
-   (2) <a href="../drilldown/tag-570.html#570"><img src="../assets/text-bullet-list-tree.svg" width="12"></a> <a href = "../tags/winnie-the-pooh.html">Winnie-the-Pooh</a> 
-</p>
-<p>
-   (2) <a href="../drilldown/tag-665.html#665"><img src="../assets/text-bullet-list-tree.svg" width="12"></a> <a href = "../tags/worldly-conditions.html">Eight Worldly Conditions</a> (aṭṭha lokadhammā)
-</p>
-<p>
-   (2) <a href="../drilldown/tag-381.html#381"><img src="../assets/text-bullet-list-tree.svg" width="12"></a> <a href = "../tags/wrong-concentration.html">Wrong concentration</a> (micchā-samādhi)
-</p>
-<p>
-   (1) <a href="../drilldown/tag-017.html#17"><img src="../assets/text-bullet-list-tree.svg" width="12"></a> <a href = "../tags/abortion.html">Abortion</a> 
-</p>
-<p>
-   (1) <a href="../drilldown/tag-168.html#168"><img src="../assets/text-bullet-list-tree.svg" width="12"></a> <a href = "../tags/addiction.html">Addiction</a> 
-</p>
-<p>
-   (1) <a href="../drilldown/tag-704.html#704"><img src="../assets/text-bullet-list-tree.svg" width="12"></a> <a href = "../tags/advertizing.html">Advertizing</a> 
-</p>
-<p>
-   (1) <a href="../drilldown/tag-079.html#79"><img src="../assets/text-bullet-list-tree.svg" width="12"></a> <a href = "../tags/aids-to-awakening.html">Aids to Awakening</a> (bodhipakkhiyādhammā)
-</p>
-<p>
-   (1) <a href="../drilldown/tag-433.html#433"><img src="../assets/text-bullet-list-tree.svg" width="12"></a> <a href = "../tags/ajahn-anek.html">Ajahn Anek</a> 
-</p>
-<p>
-   (1) <a href="../drilldown/tag-433.html#433"><img src="../assets/text-bullet-list-tree.svg" width="12"></a> <a href = "../tags/ajahn-chu.html">Ajahn Chu</a> 
-</p>
-<p>
-   (1) <a href="../drilldown/tag-453.html#453"><img src="../assets/text-bullet-list-tree.svg" width="12"></a> <a href = "../tags/ajahn-dune.html">Ajahn Dune</a> 
-</p>
-<p>
-   (1) <a href="../drilldown/tag-453.html#453"><img src="../assets/text-bullet-list-tree.svg" width="12"></a> <a href = "../tags/ajahn-fuang.html">Ajahn Fuang</a> 
-</p>
-<p>
-   (1) <a href="../drilldown/tag-433.html#433"><img src="../assets/text-bullet-list-tree.svg" width="12"></a> <a href = "../tags/ajahn-gavesako.html">Ajahn Gavesako</a> 
-</p>
-<p>
-   (1) <a href="../drilldown/tag-433.html#433"><img src="../assets/text-bullet-list-tree.svg" width="12"></a> <a href = "../tags/ajahn-jun.html">Ajahn Jun</a> 
-</p>
-<p>
-   (1) <a href="../drilldown/tag-453.html#453"><img src="../assets/text-bullet-list-tree.svg" width="12"></a> <a href = "../tags/ajahn-kaew.html">Ajahn Kaew</a> 
-</p>
-<p>
-   (1) <a href="../drilldown/tag-433.html#433"><img src="../assets/text-bullet-list-tree.svg" width="12"></a> <a href = "../tags/ajahn-maha-amon.html">Ajahn Mahā Amon</a> 
-</p>
-<p>
-   (1) <a href="../drilldown/tag-453.html#453"><img src="../assets/text-bullet-list-tree.svg" width="12"></a> <a href = "../tags/ajahn-maha-chatchai.html">Ajahn Mahā Chatchai</a> 
-</p>
-<p>
-   (1) <a href="../drilldown/tag-433.html#433"><img src="../assets/text-bullet-list-tree.svg" width="12"></a> <a href = "../tags/ajahn-pavaro.html">Ajahn Pavaro</a> 
-</p>
-<p>
-   (1) <a href="../drilldown/tag-453.html#453"><img src="../assets/text-bullet-list-tree.svg" width="12"></a> <a href = "../tags/ajahn-piyadhammo.html">Ajahn Piyadhammo</a> 
-</p>
-<p>
-   (1) <a href="../drilldown/tag-453.html#453"><img src="../assets/text-bullet-list-tree.svg" width="12"></a> <a href = "../tags/ajahn-plien.html">Ajahn Plien</a> 
-</p>
-<p>
-   (1) <a href="../drilldown/tag-453.html#453"><img src="../assets/text-bullet-list-tree.svg" width="12"></a> <a href = "../tags/ajahn-supah.html">Ajahn Supah</a> 
-</p>
-<p>
-   (1) <a href="../drilldown/tag-453.html#453"><img src="../assets/text-bullet-list-tree.svg" width="12"></a> <a href = "../tags/ajahn-tate.html">Ajahn Tate</a> 
-</p>
-<p>
-   (1) <a href="../drilldown/tag-433.html#433"><img src="../assets/text-bullet-list-tree.svg" width="12"></a> <a href = "../tags/ajahn-tiradhammo.html">Ajahn Tiradhammo</a> 
-</p>
-<p>
-   (1) <a href="../drilldown/tag-433.html#433"><img src="../assets/text-bullet-list-tree.svg" width="12"></a> <a href = "../tags/ajahn-toon.html">Ajahn Toon</a> 
-</p>
-<p>
-   (1) <a href="../drilldown/tag-453.html#453"><img src="../assets/text-bullet-list-tree.svg" width="12"></a> <a href = "../tags/ajahn-wanchai.html">Ajahn Wanchai</a> 
-</p>
-<p>
-   (1) <a href="../drilldown/tag-507.html#507"><img src="../assets/text-bullet-list-tree.svg" width="12"></a> <a href = "../tags/amaravati.html">Amaravati Monastery</a> 
-</p>
-<p>
-   (1) <a href="../drilldown/tag-284.html#284"><img src="../assets/text-bullet-list-tree.svg" width="12"></a> <a href = "../tags/amulets.html">Amulets</a> 
-</p>
-<p>
-   (1) <a href="../drilldown/tag-497.html#497"><img src="../assets/text-bullet-list-tree.svg" width="12"></a> <a href = "../tags/anandagiri.html">Anandagiri Monastery</a> 
-</p>
-<p>
-   (1) <a href="../drilldown/tag-476.html#476"><img src="../assets/text-bullet-list-tree.svg" width="12"></a> <a href = "../tags/ayya-tathaloka.html">Ayya Tāthalokā</a> 
-</p>
-<p>
-   (1) <a href="../drilldown/tag-476.html#476"><img src="../assets/text-bullet-list-tree.svg" width="12"></a> <a href = "../tags/bhante-gunaratana.html">Bhante Gunaratana</a> 
-</p>
-<p>
-   (1) <a href="../drilldown/tag-648.html#648"><img src="../assets/text-bullet-list-tree.svg" width="12"></a> <a href = "../tags/bhikkhuni.html">Bhikkhunī</a> 
-</p>
-<p>
-   (1) <a href="../drilldown/tag-198.html#198"><img src="../assets/text-bullet-list-tree.svg" width="12"></a> <a href = "../tags/competitiveness.html">Competitiveness</a> 
-</p>
-<p>
-   (1) <a href="../drilldown/tag-000.html#0"><img src="../assets/text-bullet-list-tree.svg" width="12"></a> <a href = "../tags/courage.html">Courage</a> 
-</p>
-<p>
-   (1) <a href="../drilldown/tag-184.html#184"><img src="../assets/text-bullet-list-tree.svg" width="12"></a> <a href = "../tags/craving-for-material-existence.html">Craving for material existence</a> (rūparāga)
-</p>
-<p>
-   (1) <a href="../drilldown/tag-552.html#552"><img src="../assets/text-bullet-list-tree.svg" width="12"></a> <a href = "../tags/cultureasia.html">Culture/Asia</a> 
-</p>
-<p>
-   (1) <a href="../drilldown/tag-552.html#552"><img src="../assets/text-bullet-list-tree.svg" width="12"></a> <a href = "../tags/culturenative-american.html">Culture/Native American</a> 
-</p>
-<p>
-   (1) <a href="../drilldown/tag-518.html#518"><img src="../assets/text-bullet-list-tree.svg" width="12"></a> <a href = "../tags/deathless.html">The Deathless</a> (amata)
-</p>
-<p>
-   (1) <a href="../drilldown/tag-619.html#619"><img src="../assets/text-bullet-list-tree.svg" width="12"></a> <a href = "../tags/dependence.html">Dependence</a> (nissaya)
-</p>
-<p>
-   (1) <a href="../drilldown/tag-483.html#483"><img src="../assets/text-bullet-list-tree.svg" width="12"></a> <a href = "../tags/dogen.html">Dōgen</a> 
-</p>
-<p>
-   (1) <a href="../drilldown/tag-145.html#145"><img src="../assets/text-bullet-list-tree.svg" width="12"></a> <a href = "../tags/factors-for-stream-entry.html">Factors for stream entry</a> (sotāpattiyaṅga)
-</p>
-<p>
-   (1) <a href="../drilldown/tag-049.html#49"><img src="../assets/text-bullet-list-tree.svg" width="12"></a> <a href = "../tags/formless-attainments.html">Formless attainments</a> (āruppa)
-</p>
-<p>
-   (1) <a href="../drilldown/tag-628.html#628"><img src="../assets/text-bullet-list-tree.svg" width="12"></a> <a href = "../tags/fourfold-assembly.html">Fourfold Assembly</a> 
-</p>
-<p>
-   (1) <a href="../drilldown/tag-489.html#489"><img src="../assets/text-bullet-list-tree.svg" width="12"></a> <a href = "../tags/george-sharp.html">George Sharp</a> 
-</p>
-<p>
-   (1) <a href="../drilldown/tag-528.html#528"><img src="../assets/text-bullet-list-tree.svg" width="12"></a> <a href = "../tags/god.html">God</a> 
-</p>
-<p>
-   (1) <a href="../drilldown/tag-302.html#302"><img src="../assets/text-bullet-list-tree.svg" width="12"></a> <a href = "../tags/high-and-luxurious-beds.html">High and luxurious beds</a> (uccāsayana-mahāsayanā)
-</p>
-<p>
-   (1) <a href="../drilldown/tag-572.html#572"><img src="../assets/text-bullet-list-tree.svg" width="12"></a> <a href = "../tags/hinduism.html">Hinduism</a> 
-</p>
-<p>
-   (1) <a href="../drilldown/tag-540.html#540"><img src="../assets/text-bullet-list-tree.svg" width="12"></a> <a href = "../tags/historyamerica.html">History/America</a> 
-</p>
-<p>
-   (1) <a href="../drilldown/tag-342.html#342"><img src="../assets/text-bullet-list-tree.svg" width="12"></a> <a href = "../tags/hua-tou.html">Hua tou</a> <em>Chinese</em> 
-</p>
-<p>
-   (1) <a href="../drilldown/tag-701.html#701"><img src="../assets/text-bullet-list-tree.svg" width="12"></a> <a href = "../tags/industry.html">Industry</a> 
-</p>
-<p>
-   (1) <a href="../drilldown/tag-515.html#515"><img src="../assets/text-bullet-list-tree.svg" width="12"></a> <a href = "../tags/insight-meditation-society.html">Insight Meditation Society</a> 
-</p>
-<p>
-   (1) <a href="../drilldown/tag-572.html#572"><img src="../assets/text-bullet-list-tree.svg" width="12"></a> <a href = "../tags/islam.html">Islam</a> 
-</p>
-<p>
-   (1) <a href="../drilldown/tag-198.html#198"><img src="../assets/text-bullet-list-tree.svg" width="12"></a> <a href = "../tags/jealousy.html">Jealousy</a> 
-</p>
-<p>
-   (1) <a href="../drilldown/tag-489.html#489"><img src="../assets/text-bullet-list-tree.svg" width="12"></a> <a href = "../tags/joseph-kappel.html">Joseph Kappel</a> 
-</p>
-<p>
-   (1) <a href="../drilldown/tag-572.html#572"><img src="../assets/text-bullet-list-tree.svg" width="12"></a> <a href = "../tags/judaism.html">Judaism</a> 
-</p>
-<p>
-   (1) <a href="../drilldown/tag-279.html#279"><img src="../assets/text-bullet-list-tree.svg" width="12"></a> <a href = "../tags/kathina.html">Kaṭhina</a> 
-</p>
-<p>
-   (1) <a href="../drilldown/tag-247.html#247"><img src="../assets/text-bullet-list-tree.svg" width="12"></a> <a href = "../tags/lawfulness.html">Lawfulness</a> (dhammaniymatā)
-</p>
-<p>
-   (1) <a href="../drilldown/tag-476.html#476"><img src="../assets/text-bullet-list-tree.svg" width="12"></a> <a href = "../tags/mahasi-sayadaw.html">Mahasi Sayadaw</a> 
-</p>
-<p>
-   (1) <a href="../drilldown/tag-684.html#684"><img src="../assets/text-bullet-list-tree.svg" width="12"></a> <a href = "../tags/meditation-groups.html">Meditation groups</a> 
-</p>
-<p>
-   (1) <a href="../drilldown/tag-609.html#609"><img src="../assets/text-bullet-list-tree.svg" width="12"></a> <a href = "../tags/moderation-in-eating.html">Moderation in eating</a> (bhojane mattaññū)
-</p>
-<p>
-   (1) <a href="../drilldown/tag-628.html#628"><img src="../assets/text-bullet-list-tree.svg" width="12"></a> <a href = "../tags/monastery-organizational-structure.html">Monastery organizational structure</a> 
-</p>
-<p>
-   (1) <a href="../drilldown/tag-614.html#614"><img src="../assets/text-bullet-list-tree.svg" width="12"></a> <a href = "../tags/monastic-crafts.html">Monastic crafts</a> 
-</p>
-<p>
-   (1) <a href="../drilldown/tag-704.html#704"><img src="../assets/text-bullet-list-tree.svg" width="12"></a> <a href = "../tags/news.html">News</a> 
-</p>
-<p>
-   (1) <a href="../drilldown/tag-528.html#528"><img src="../assets/text-bullet-list-tree.svg" width="12"></a> <a href = "../tags/non-human-beings.html">Non-human beings</a> (amanussa)
-</p>
-<p>
-   (1) <a href="../drilldown/tag-642.html#642"><img src="../assets/text-bullet-list-tree.svg" width="12"></a> <a href = "../tags/novices.html">Novices</a> 
-</p>
-<p>
-   (1) <a href="../drilldown/tag-143.html#143"><img src="../assets/text-bullet-list-tree.svg" width="12"></a> <a href = "../tags/once-return.html">Once return</a> (sakadāgāmī)
-</p>
-<p>
-   (1) <a href="../drilldown/tag-473.html#473"><img src="../assets/text-bullet-list-tree.svg" width="12"></a> <a href = "../tags/other-thai-monastics.html">Other Thai monastics</a> 
-</p>
-<p>
-   (1) <a href="../drilldown/tag-515.html#515"><img src="../assets/text-bullet-list-tree.svg" width="12"></a> <a href = "../tags/panyaprateep-school.html">Panyaprateep School</a> 
-</p>
-<p>
-   (1) <a href="../drilldown/tag-342.html#342"><img src="../assets/text-bullet-list-tree.svg" width="12"></a> <a href = "../tags/perception-of-light.html">Perception of light</a> (āloka-saññā)
-</p>
-<p>
-   (1) <a href="../drilldown/tag-572.html#572"><img src="../assets/text-bullet-list-tree.svg" width="12"></a> <a href = "../tags/philosophy.html">Philosophy</a> 
-</p>
-<p>
-   (1) <a href="../drilldown/tag-497.html#497"><img src="../assets/text-bullet-list-tree.svg" width="12"></a> <a href = "../tags/poo-jum-gom.html">Poo Jum Gom Monastery</a> 
-</p>
-<p>
-   (1) <a href="../drilldown/tag-584.html#584"><img src="../assets/text-bullet-list-tree.svg" width="12"></a> <a href = "../tags/renunciant-practice.html">Renunciant practice</a> 
-</p>
-<p>
-   (1) <a href="../drilldown/tag-483.html#483"><img src="../assets/text-bullet-list-tree.svg" width="12"></a> <a href = "../tags/rev-heng-sure.html">Reverend Heng Sure</a> 
-</p>
-<p>
-   (1) <a href="../drilldown/tag-688.html#688"><img src="../assets/text-bullet-list-tree.svg" width="12"></a> <a href = "../tags/royalty.html">Royalty</a> 
-</p>
-<p>
-   (1) <a href="../drilldown/tag-391.html#391"><img src="../assets/text-bullet-list-tree.svg" width="12"></a> <a href = "../tags/stories.html">Stories</a> 
-</p>
-<p>
-   (1) <a href="../drilldown/tag-247.html#247"><img src="../assets/text-bullet-list-tree.svg" width="12"></a> <a href = "../tags/suchness.html">Suchness</a> (tathatā)
-</p>
-<p>
-   (1) <a href="../drilldown/tag-518.html#518"><img src="../assets/text-bullet-list-tree.svg" width="12"></a> <a href = "../tags/supernatural.html">Supernatural</a> 
-</p>
-<p>
-   (1) <a href="../drilldown/tag-273.html#273"><img src="../assets/text-bullet-list-tree.svg" width="12"></a> <a href = "../tags/superstition.html">Superstition</a> 
-</p>
-<p>
-   (1) <a href="../drilldown/tag-504.html#504"><img src="../assets/text-bullet-list-tree.svg" width="12"></a> <a href = "../tags/thai-forest-monasteries.html">Thai forest monasteries</a> 
-</p>
-<p>
-   (1) <a href="../drilldown/tag-507.html#507"><img src="../assets/text-bullet-list-tree.svg" width="12"></a> <a href = "../tags/tisarana.html">Tisarana Monastery</a> 
-</p>
-<p>
-   (1) <a href="../drilldown/tag-671.html#671"><img src="../assets/text-bullet-list-tree.svg" width="12"></a> <a href = "../tags/travel.html">Travel</a> 
-</p>
-<p>
-   (1) <a href="../drilldown/tag-483.html#483"><img src="../assets/text-bullet-list-tree.svg" width="12"></a> <a href = "../tags/trulshik-rinpoche.html">Trulshik Rinpoche</a> 
-</p>
-<p>
-   (1) <a href="../drilldown/tag-017.html#17"><img src="../assets/text-bullet-list-tree.svg" width="12"></a> <a href = "../tags/vegetarianism.html">Vegetarianism</a> 
-</p>
-<p>
-   (1) <a href="../drilldown/tag-504.html#504"><img src="../assets/text-bullet-list-tree.svg" width="12"></a> <a href = "../tags/wat-khao-wongkot.html">Wat Khao Wongkot</a> 
-</p>
-<p>
-   (1) <a href="../drilldown/tag-507.html#507"><img src="../assets/text-bullet-list-tree.svg" width="12"></a> <a href = "../tags/western-ajahn-chah-monasteries.html">Western Ajahn Chah monasteries</a> 
-</p>
-<p>
-   (1) <a href="../drilldown/tag-115.html#115"><img src="../assets/text-bullet-list-tree.svg" width="12"></a> <a href = "../tags/agama.html">Āgama</a> 
-</p>
-=======
 <div class="listing">
   <p>
-     (201) <a href="../drilldown/tag-429.html#429"><img src="../assets/text-bullet-list-tree.svg" width="12"></a> <a href = "../tags/ajahn-chah.html">Ajahn Chah</a> 
-  </p>
-  <p>
-     (134) <a href="../drilldown/tag-432.html#432"><img src="../assets/text-bullet-list-tree.svg" width="12"></a> <a href = "../tags/ajahn-pasanno.html">Ajahn Pasanno</a> 
-  </p>
-  <p>
-     (120) <a href="../drilldown/tag-613.html#613"><img src="../assets/text-bullet-list-tree.svg" width="12"></a> <a href = "../tags/monastic-life.html">Monastic life</a> 
-  </p>
-  <p>
-     (89) <a href="../drilldown/tag-343.html#343"><img src="../assets/text-bullet-list-tree.svg" width="12"></a> <a href = "../tags/mindfulness-of-breathing.html">Mindfulness of breathing</a> (ānāpānassati)
-  </p>
-  <p>
-     (85) <a href="../drilldown/tag-133.html#133"><img src="../assets/text-bullet-list-tree.svg" width="12"></a> <a href = "../tags/relinquishment.html">Relinquishment</a> (paṭinissagga)
+     (201) <a href="../drilldown/tag-430.html#430"><img src="../assets/text-bullet-list-tree.svg" width="12"></a> <a href = "../tags/ajahn-chah.html">Ajahn Chah</a> 
+  </p>
+  <p>
+     (134) <a href="../drilldown/tag-433.html#433"><img src="../assets/text-bullet-list-tree.svg" width="12"></a> <a href = "../tags/ajahn-pasanno.html">Ajahn Pasanno</a> 
+  </p>
+  <p>
+     (120) <a href="../drilldown/tag-614.html#614"><img src="../assets/text-bullet-list-tree.svg" width="12"></a> <a href = "../tags/monastic-life.html">Monastic life</a> 
+  </p>
+  <p>
+     (90) <a href="../drilldown/tag-343.html#343"><img src="../assets/text-bullet-list-tree.svg" width="12"></a> <a href = "../tags/mindfulness-of-breathing.html">Mindfulness of breathing</a> (ānāpānassati)
+  </p>
+  <p>
+     (86) <a href="../drilldown/tag-133.html#133"><img src="../assets/text-bullet-list-tree.svg" width="12"></a> <a href = "../tags/relinquishment.html">Relinquishment</a> (paṭinissagga)
   </p>
   <p>
      (84) <a href="../drilldown/tag-049.html#49"><img src="../assets/text-bullet-list-tree.svg" width="12"></a> <a href = "../tags/happiness.html">Happiness</a> (sukha)
   </p>
   <p>
-     (81) <a href="../drilldown/tag-551.html#551"><img src="../assets/text-bullet-list-tree.svg" width="12"></a> <a href = "../tags/culturethailand.html">Culture/Thailand</a> 
+     (81) <a href="../drilldown/tag-552.html#552"><img src="../assets/text-bullet-list-tree.svg" width="12"></a> <a href = "../tags/culturethailand.html">Culture/Thailand</a> 
   </p>
   <p>
      (80) <a href="../drilldown/tag-059.html#59"><img src="../assets/text-bullet-list-tree.svg" width="12"></a> <a href = "../tags/death.html">Death</a> (maraṇa)
@@ -1574,25 +61,28 @@
      (79) <a href="../drilldown/tag-247.html#247"><img src="../assets/text-bullet-list-tree.svg" width="12"></a> <a href = "../tags/suffering.html">Suffering</a> (dukkha)
   </p>
   <p>
-     (74) <a href="../drilldown/tag-551.html#551"><img src="../assets/text-bullet-list-tree.svg" width="12"></a> <a href = "../tags/culturewest.html">Culture/West</a> 
-  </p>
-  <p>
-     (74) <a href="../drilldown/tag-184.html#184"><img src="../assets/text-bullet-list-tree.svg" width="12"></a> <a href = "../tags/self-identity-view.html">Self-identity view</a> (sakkāya-diṭṭhi)
-  </p>
-  <p>
-     (69) <a href="../drilldown/tag-506.html#506"><img src="../assets/text-bullet-list-tree.svg" width="12"></a> <a href = "../tags/abhayagiri.html">Abhayagiri Monastery</a> 
+     (77) <a href="../drilldown/tag-184.html#184"><img src="../assets/text-bullet-list-tree.svg" width="12"></a> <a href = "../tags/self-identity-view.html">Self-identity view</a> (sakkāya-diṭṭhi)
+  </p>
+  <p>
+     (74) <a href="../drilldown/tag-552.html#552"><img src="../assets/text-bullet-list-tree.svg" width="12"></a> <a href = "../tags/culturewest.html">Culture/West</a> 
+  </p>
+  <p>
+     (69) <a href="../drilldown/tag-507.html#507"><img src="../assets/text-bullet-list-tree.svg" width="12"></a> <a href = "../tags/abhayagiri.html">Abhayagiri Monastery</a> 
   </p>
   <p>
      (69) <a href="../drilldown/tag-092.html#92"><img src="../assets/text-bullet-list-tree.svg" width="12"></a> <a href = "../tags/discernment.html">Discernment</a> (paññā)
   </p>
   <p>
-     (67) <a href="../drilldown/tag-390.html#390"><img src="../assets/text-bullet-list-tree.svg" width="12"></a> <a href = "../tags/teaching-dhamma.html">Teaching Dhamma</a> 
+     (67) <a href="../drilldown/tag-391.html#391"><img src="../assets/text-bullet-list-tree.svg" width="12"></a> <a href = "../tags/teaching-dhamma.html">Teaching Dhamma</a> 
   </p>
   <p>
      (66) <a href="../drilldown/tag-276.html#276"><img src="../assets/text-bullet-list-tree.svg" width="12"></a> <a href = "../tags/chanting.html">Chanting</a> 
   </p>
   <p>
-     (65) <a href="../drilldown/tag-168.html#168"><img src="../assets/text-bullet-list-tree.svg" width="12"></a> <a href = "../tags/proliferation.html">Proliferation</a> (papañca)
+     (66) <a href="../drilldown/tag-168.html#168"><img src="../assets/text-bullet-list-tree.svg" width="12"></a> <a href = "../tags/proliferation.html">Proliferation</a> (papañca)
+  </p>
+  <p>
+     (62) <a href="../drilldown/tag-092.html#92"><img src="../assets/text-bullet-list-tree.svg" width="12"></a> <a href = "../tags/mindfulness.html">Mindfulness</a> (sati)
   </p>
   <p>
      (61) <a href="../drilldown/tag-106.html#106"><img src="../assets/text-bullet-list-tree.svg" width="12"></a> <a href = "../tags/compassion.html">Compassion</a> (karuṇā)
@@ -1601,73 +91,73 @@
      (61) <a href="../drilldown/tag-106.html#106"><img src="../assets/text-bullet-list-tree.svg" width="12"></a> <a href = "../tags/goodwill.html">Goodwill</a> (mettā)
   </p>
   <p>
-     (61) <a href="../drilldown/tag-092.html#92"><img src="../assets/text-bullet-list-tree.svg" width="12"></a> <a href = "../tags/mindfulness.html">Mindfulness</a> (sati)
-  </p>
-  <p>
      (60) <a href="../drilldown/tag-049.html#49"><img src="../assets/text-bullet-list-tree.svg" width="12"></a> <a href = "../tags/jhana.html">Jhāna</a> 
   </p>
   <p>
-     (60) <a href="../drilldown/tag-429.html#429"><img src="../assets/text-bullet-list-tree.svg" width="12"></a> <a href = "../tags/thai-forest-tradition.html">Thai Forest Tradition</a> 
+     (60) <a href="../drilldown/tag-430.html#430"><img src="../assets/text-bullet-list-tree.svg" width="12"></a> <a href = "../tags/thai-forest-tradition.html">Thai Forest Tradition</a> 
+  </p>
+  <p>
+     (59) <a href="../drilldown/tag-247.html#247"><img src="../assets/text-bullet-list-tree.svg" width="12"></a> <a href = "../tags/not-self.html">Not-self</a> (anattā)
   </p>
   <p>
      (58) <a href="../drilldown/tag-092.html#92"><img src="../assets/text-bullet-list-tree.svg" width="12"></a> <a href = "../tags/faith.html">Faith</a> (saddhā)
   </p>
   <p>
-     (58) <a href="../drilldown/tag-247.html#247"><img src="../assets/text-bullet-list-tree.svg" width="12"></a> <a href = "../tags/not-self.html">Not-self</a> (anattā)
-  </p>
-  <p>
      (54) <a href="../drilldown/tag-111.html#111"><img src="../assets/text-bullet-list-tree.svg" width="12"></a> <a href = "../tags/generosity.html">Generosity</a> (dāna)
   </p>
   <p>
      (53) <a href="../drilldown/tag-169.html#169"><img src="../assets/text-bullet-list-tree.svg" width="12"></a> <a href = "../tags/aversion.html">Aversion</a> (dosa)
   </p>
   <p>
-     (53) <a href="../drilldown/tag-677.html#677"><img src="../assets/text-bullet-list-tree.svg" width="12"></a> <a href = "../tags/family.html">Family</a> 
-  </p>
-  <p>
-     (53) <a href="../drilldown/tag-517.html#517"><img src="../assets/text-bullet-list-tree.svg" width="12"></a> <a href = "../tags/kamma.html">Kamma</a> 
+     (53) <a href="../drilldown/tag-678.html#678"><img src="../assets/text-bullet-list-tree.svg" width="12"></a> <a href = "../tags/family.html">Family</a> 
+  </p>
+  <p>
+     (53) <a href="../drilldown/tag-518.html#518"><img src="../assets/text-bullet-list-tree.svg" width="12"></a> <a href = "../tags/kamma.html">Kamma</a> 
+  </p>
+  <p>
+     (50) <a href="../drilldown/tag-563.html#563"><img src="../assets/text-bullet-list-tree.svg" width="12"></a> <a href = "../tags/pali.html">Pāli</a> 
   </p>
   <p>
      (50) <a href="../drilldown/tag-098.html#98"><img src="../assets/text-bullet-list-tree.svg" width="12"></a> <a href = "../tags/tranquility.html">Tranquility</a> (passaddhi)
   </p>
   <p>
+     (48) <a href="../drilldown/tag-092.html#92"><img src="../assets/text-bullet-list-tree.svg" width="12"></a> <a href = "../tags/concentration.html">Concentration</a> (samādhi)
+  </p>
+  <p>
+     (48) <a href="../drilldown/tag-115.html#115"><img src="../assets/text-bullet-list-tree.svg" width="12"></a> <a href = "../tags/learning.html">Learning</a> (suta)
+  </p>
+  <p>
      (48) <a href="../drilldown/tag-316.html#316"><img src="../assets/text-bullet-list-tree.svg" width="12"></a> <a href = "../tags/meditation.html">Meditation</a> (bhāvanā)
   </p>
   <p>
-     (48) <a href="../drilldown/tag-562.html#562"><img src="../assets/text-bullet-list-tree.svg" width="12"></a> <a href = "../tags/pali.html">Pāli</a> 
-  </p>
-  <p>
-     (47) <a href="../drilldown/tag-092.html#92"><img src="../assets/text-bullet-list-tree.svg" width="12"></a> <a href = "../tags/concentration.html">Concentration</a> (samādhi)
-  </p>
-  <p>
-     (47) <a href="../drilldown/tag-115.html#115"><img src="../assets/text-bullet-list-tree.svg" width="12"></a> <a href = "../tags/learning.html">Learning</a> (suta)
+     (46) <a href="../drilldown/tag-247.html#247"><img src="../assets/text-bullet-list-tree.svg" width="12"></a> <a href = "../tags/impermanence.html">Impermanence</a> (anicca)
   </p>
   <p>
      (46) <a href="../drilldown/tag-031.html#31"><img src="../assets/text-bullet-list-tree.svg" width="12"></a> <a href = "../tags/mindfulness-of-body.html">Mindfulness of body</a> (kāyagatā-sati)
   </p>
   <p>
+     (46) <a href="../drilldown/tag-030.html#30"><img src="../assets/text-bullet-list-tree.svg" width="12"></a> <a href = "../tags/right-mindfulness.html">Right Mindfulness</a> (sammā-sati)
+  </p>
+  <p>
      (45) <a href="../drilldown/tag-239.html#239"><img src="../assets/text-bullet-list-tree.svg" width="12"></a> <a href = "../tags/clinging.html">Clinging</a> (upādāna)
   </p>
   <p>
      (44) <a href="../drilldown/tag-211.html#211"><img src="../assets/text-bullet-list-tree.svg" width="12"></a> <a href = "../tags/fear.html">Fear</a> (bhaya)
   </p>
   <p>
-     (44) <a href="../drilldown/tag-247.html#247"><img src="../assets/text-bullet-list-tree.svg" width="12"></a> <a href = "../tags/impermanence.html">Impermanence</a> (anicca)
-  </p>
-  <p>
-     (44) <a href="../drilldown/tag-638.html#638"><img src="../assets/text-bullet-list-tree.svg" width="12"></a> <a href = "../tags/tudong.html">Tudong</a> <em>Thai</em> (ascetic wandering)
+     (44) <a href="../drilldown/tag-639.html#639"><img src="../assets/text-bullet-list-tree.svg" width="12"></a> <a href = "../tags/tudong.html">Tudong</a> <em>Thai</em> (ascetic wandering)
   </p>
   <p>
      (43) <a href="../drilldown/tag-025.html#25"><img src="../assets/text-bullet-list-tree.svg" width="12"></a> <a href = "../tags/right-effort.html">Right Effort</a> (sammā-vāyāma)
   </p>
   <p>
-     (43) <a href="../drilldown/tag-030.html#30"><img src="../assets/text-bullet-list-tree.svg" width="12"></a> <a href = "../tags/right-mindfulness.html">Right Mindfulness</a> (sammā-sati)
-  </p>
-  <p>
      (43) <a href="../drilldown/tag-059.html#59"><img src="../assets/text-bullet-list-tree.svg" width="12"></a> <a href = "../tags/sickness.html">Sickness</a> (byādhi)
   </p>
   <p>
-     (41) <a href="../drilldown/tag-390.html#390"><img src="../assets/text-bullet-list-tree.svg" width="12"></a> <a href = "../tags/similes.html">Similes</a> 
+     (42) <a href="../drilldown/tag-391.html#391"><img src="../assets/text-bullet-list-tree.svg" width="12"></a> <a href = "../tags/similes.html">Similes</a> 
+  </p>
+  <p>
+     (41) <a href="../drilldown/tag-211.html#211"><img src="../assets/text-bullet-list-tree.svg" width="12"></a> <a href = "../tags/conditionality.html">Conditionality</a> (idappaccayatā)
   </p>
   <p>
      (41) <a href="../drilldown/tag-000.html#0"><img src="../assets/text-bullet-list-tree.svg" width="12"></a> <a href = "../tags/skillful-qualities.html">Skillful qualities</a> (kusalā dhammā)
@@ -1676,22 +166,19 @@
      (41) <a href="../drilldown/tag-115.html#115"><img src="../assets/text-bullet-list-tree.svg" width="12"></a> <a href = "../tags/sutta.html">Sutta</a> 
   </p>
   <p>
-     (40) <a href="../drilldown/tag-211.html#211"><img src="../assets/text-bullet-list-tree.svg" width="12"></a> <a href = "../tags/conditionality.html">Conditionality</a> (idappaccayatā)
-  </p>
-  <p>
-     (40) <a href="../drilldown/tag-618.html#618"><img src="../assets/text-bullet-list-tree.svg" width="12"></a> <a href = "../tags/vinaya.html">Vinaya</a> 
-  </p>
-  <p>
-     (39) <a href="../drilldown/tag-429.html#429"><img src="../assets/text-bullet-list-tree.svg" width="12"></a> <a href = "../tags/ajahn-mun.html">Ajahn Mun</a> 
+     (40) <a href="../drilldown/tag-619.html#619"><img src="../assets/text-bullet-list-tree.svg" width="12"></a> <a href = "../tags/vinaya.html">Vinaya</a> 
+  </p>
+  <p>
+     (39) <a href="../drilldown/tag-430.html#430"><img src="../assets/text-bullet-list-tree.svg" width="12"></a> <a href = "../tags/ajahn-mun.html">Ajahn Mun</a> 
   </p>
   <p>
      (39) <a href="../drilldown/tag-000.html#0"><img src="../assets/text-bullet-list-tree.svg" width="12"></a> <a href = "../tags/gratitude.html">Gratitude</a> (kataññu)
   </p>
   <p>
-     (38) <a href="../drilldown/tag-627.html#627"><img src="../assets/text-bullet-list-tree.svg" width="12"></a> <a href = "../tags/sangha.html">Saṅgha</a> (Monastic community)
-  </p>
-  <p>
-     (37) <a href="../drilldown/tag-030.html#30"><img src="../assets/text-bullet-list-tree.svg" width="12"></a> <a href = "../tags/clear-comprehension.html">Clear comprehension</a> (sampajañña)
+     (38) <a href="../drilldown/tag-030.html#30"><img src="../assets/text-bullet-list-tree.svg" width="12"></a> <a href = "../tags/clear-comprehension.html">Clear comprehension</a> (sampajañña)
+  </p>
+  <p>
+     (38) <a href="../drilldown/tag-628.html#628"><img src="../assets/text-bullet-list-tree.svg" width="12"></a> <a href = "../tags/sangha.html">Saṅgha</a> (Monastic community)
   </p>
   <p>
      (37) <a href="../drilldown/tag-266.html#266"><img src="../assets/text-bullet-list-tree.svg" width="12"></a> <a href = "../tags/dhamma.html">Dhamma</a> 
@@ -1703,7 +190,7 @@
      (36) <a href="../drilldown/tag-002.html#2"><img src="../assets/text-bullet-list-tree.svg" width="12"></a> <a href = "../tags/right-livelihood.html">Right Livelihood</a> (sammā-ājīva)
   </p>
   <p>
-     (33) <a href="../drilldown/tag-133.html#133"><img src="../assets/text-bullet-list-tree.svg" width="12"></a> <a href = "../tags/liberation.html">Liberation</a> (vimutti)
+     (34) <a href="../drilldown/tag-133.html#133"><img src="../assets/text-bullet-list-tree.svg" width="12"></a> <a href = "../tags/liberation.html">Liberation</a> (vimutti)
   </p>
   <p>
      (32) <a href="../drilldown/tag-169.html#169"><img src="../assets/text-bullet-list-tree.svg" width="12"></a> <a href = "../tags/delusion.html">Delusion</a> (moha)
@@ -1712,7 +199,7 @@
      (32) <a href="../drilldown/tag-049.html#49"><img src="../assets/text-bullet-list-tree.svg" width="12"></a> <a href = "../tags/directed-thought-and-evaluation.html">Directed thought and evaluation</a> (vitakka-vicāra)
   </p>
   <p>
-     (32) <a href="../drilldown/tag-521.html#521"><img src="../assets/text-bullet-list-tree.svg" width="12"></a> <a href = "../tags/human.html">Human</a> 
+     (32) <a href="../drilldown/tag-522.html#522"><img src="../assets/text-bullet-list-tree.svg" width="12"></a> <a href = "../tags/human.html">Human</a> 
   </p>
   <p>
      (31) <a href="../drilldown/tag-235.html#235"><img src="../assets/text-bullet-list-tree.svg" width="12"></a> <a href = "../tags/craving.html">Craving</a> (taṇhā)
@@ -1721,10 +208,16 @@
      (31) <a href="../drilldown/tag-122.html#122"><img src="../assets/text-bullet-list-tree.svg" width="12"></a> <a href = "../tags/patience.html">Patience</a> (khanti)
   </p>
   <p>
-     (30) <a href="../drilldown/tag-531.html#531"><img src="../assets/text-bullet-list-tree.svg" width="12"></a> <a href = "../tags/nature-of-mind.html">Nature of mind</a> 
-  </p>
-  <p>
-     (30) <a href="../drilldown/tag-687.html#687"><img src="../assets/text-bullet-list-tree.svg" width="12"></a> <a href = "../tags/politics-and-society.html">Politics and society</a> 
+     (30) <a href="../drilldown/tag-532.html#532"><img src="../assets/text-bullet-list-tree.svg" width="12"></a> <a href = "../tags/nature-of-mind.html">Nature of mind</a> 
+  </p>
+  <p>
+     (30) <a href="../drilldown/tag-688.html#688"><img src="../assets/text-bullet-list-tree.svg" width="12"></a> <a href = "../tags/politics-and-society.html">Politics and society</a> 
+  </p>
+  <p>
+     (30) <a href="../drilldown/tag-518.html#518"><img src="../assets/text-bullet-list-tree.svg" width="12"></a> <a href = "../tags/rebirth.html">Rebirth</a> 
+  </p>
+  <p>
+     (30) <a href="../drilldown/tag-217.html#217"><img src="../assets/text-bullet-list-tree.svg" width="12"></a> <a href = "../tags/volitional-formations.html">Volitional formations</a> (saṅkhāra)
   </p>
   <p>
      (29) <a href="../drilldown/tag-087.html#87"><img src="../assets/text-bullet-list-tree.svg" width="12"></a> <a href = "../tags/desire.html">Desire</a> (chanda)
@@ -1736,40 +229,37 @@
      (29) <a href="../drilldown/tag-058.html#58"><img src="../assets/text-bullet-list-tree.svg" width="12"></a> <a href = "../tags/four-noble-truths.html">Four Noble Truths</a> (cattāri ariya-saccāni)
   </p>
   <p>
-     (29) <a href="../drilldown/tag-380.html#380"><img src="../assets/text-bullet-list-tree.svg" width="12"></a> <a href = "../tags/knowing-itself.html">Knowing itself</a> 
-  </p>
-  <p>
-     (29) <a href="../drilldown/tag-517.html#517"><img src="../assets/text-bullet-list-tree.svg" width="12"></a> <a href = "../tags/rebirth.html">Rebirth</a> 
-  </p>
-  <p>
-     (29) <a href="../drilldown/tag-217.html#217"><img src="../assets/text-bullet-list-tree.svg" width="12"></a> <a href = "../tags/volitional-formations.html">Volitional formations</a> (saṅkhāra)
+     (29) <a href="../drilldown/tag-381.html#381"><img src="../assets/text-bullet-list-tree.svg" width="12"></a> <a href = "../tags/knowing-itself.html">Knowing itself</a> 
+  </p>
+  <p>
+     (29) <a href="../drilldown/tag-563.html#563"><img src="../assets/text-bullet-list-tree.svg" width="12"></a> <a href = "../tags/translation.html">Translation</a> 
   </p>
   <p>
      (28) <a href="../drilldown/tag-267.html#267"><img src="../assets/text-bullet-list-tree.svg" width="12"></a> <a href = "../tags/buddha.html">Buddha</a> 
   </p>
   <p>
-     (28) <a href="../drilldown/tag-683.html#683"><img src="../assets/text-bullet-list-tree.svg" width="12"></a> <a href = "../tags/community.html">Community</a> 
-  </p>
-  <p>
-     (28) <a href="../drilldown/tag-697.html#697"><img src="../assets/text-bullet-list-tree.svg" width="12"></a> <a href = "../tags/health-care.html">Health care</a> 
-  </p>
-  <p>
-     (28) <a href="../drilldown/tag-651.html#651"><img src="../assets/text-bullet-list-tree.svg" width="12"></a> <a href = "../tags/lay-life.html">Lay life</a> 
+     (28) <a href="../drilldown/tag-684.html#684"><img src="../assets/text-bullet-list-tree.svg" width="12"></a> <a href = "../tags/community.html">Community</a> 
+  </p>
+  <p>
+     (28) <a href="../drilldown/tag-698.html#698"><img src="../assets/text-bullet-list-tree.svg" width="12"></a> <a href = "../tags/health-care.html">Health care</a> 
+  </p>
+  <p>
+     (28) <a href="../drilldown/tag-652.html#652"><img src="../assets/text-bullet-list-tree.svg" width="12"></a> <a href = "../tags/lay-life.html">Lay life</a> 
   </p>
   <p>
      (27) <a href="../drilldown/tag-000.html#0"><img src="../assets/text-bullet-list-tree.svg" width="12"></a> <a href = "../tags/merit.html">Merit</a> (puñña)
   </p>
   <p>
-     (27) <a href="../drilldown/tag-562.html#562"><img src="../assets/text-bullet-list-tree.svg" width="12"></a> <a href = "../tags/translation.html">Translation</a> 
-  </p>
-  <p>
-     (27) <a href="../drilldown/tag-670.html#670"><img src="../assets/text-bullet-list-tree.svg" width="12"></a> <a href = "../tags/work.html">Work</a> 
-  </p>
-  <p>
-     (26) <a href="../drilldown/tag-539.html#539"><img src="../assets/text-bullet-list-tree.svg" width="12"></a> <a href = "../tags/buddhabiography.html">Buddha/Biography</a> 
-  </p>
-  <p>
-     (26) <a href="../drilldown/tag-098.html#98"><img src="../assets/text-bullet-list-tree.svg" width="12"></a> <a href = "../tags/rapture.html">Rapture</a> (pīti)
+     (27) <a href="../drilldown/tag-098.html#98"><img src="../assets/text-bullet-list-tree.svg" width="12"></a> <a href = "../tags/rapture.html">Rapture</a> (pīti)
+  </p>
+  <p>
+     (27) <a href="../drilldown/tag-671.html#671"><img src="../assets/text-bullet-list-tree.svg" width="12"></a> <a href = "../tags/work.html">Work</a> 
+  </p>
+  <p>
+     (26) <a href="../drilldown/tag-540.html#540"><img src="../assets/text-bullet-list-tree.svg" width="12"></a> <a href = "../tags/buddhabiography.html">Buddha/Biography</a> 
+  </p>
+  <p>
+     (26) <a href="../drilldown/tag-343.html#343"><img src="../assets/text-bullet-list-tree.svg" width="12"></a> <a href = "../tags/gladdening-the-mind.html">Gladdening the mind</a> (abhippamodaya citta)
   </p>
   <p>
      (26) <a href="../drilldown/tag-178.html#178"><img src="../assets/text-bullet-list-tree.svg" width="12"></a> <a href = "../tags/restlessness-and-worry.html">Restlessness and worry</a> (uddhacca-kukkucca)
@@ -1781,16 +271,16 @@
      (26) <a href="../drilldown/tag-212.html#212"><img src="../assets/text-bullet-list-tree.svg" width="12"></a> <a href = "../tags/volition.html">Mental volition</a> (manosañcetanā)
   </p>
   <p>
-     (26) <a href="../drilldown/tag-496.html#496"><img src="../assets/text-bullet-list-tree.svg" width="12"></a> <a href = "../tags/wat-pah-pong.html">Wat Nong Pah Pong</a> 
+     (26) <a href="../drilldown/tag-497.html#497"><img src="../assets/text-bullet-list-tree.svg" width="12"></a> <a href = "../tags/wat-pah-pong.html">Wat Nong Pah Pong</a> 
+  </p>
+  <p>
+     (25) <a href="../drilldown/tag-217.html#217"><img src="../assets/text-bullet-list-tree.svg" width="12"></a> <a href = "../tags/feeling.html">Feeling</a> (vedanā)
   </p>
   <p>
      (25) <a href="../drilldown/tag-212.html#212"><img src="../assets/text-bullet-list-tree.svg" width="12"></a> <a href = "../tags/food.html">Physical food</a> (kabaliṅkāra āhāra)
   </p>
   <p>
-     (25) <a href="../drilldown/tag-343.html#343"><img src="../assets/text-bullet-list-tree.svg" width="12"></a> <a href = "../tags/gladdening-the-mind.html">Gladdening the mind</a> (abhippamodaya citta)
-  </p>
-  <p>
-     (25) <a href="../drilldown/tag-539.html#539"><img src="../assets/text-bullet-list-tree.svg" width="12"></a> <a href = "../tags/historythai-buddhism.html">History/Thai Buddhism</a> 
+     (25) <a href="../drilldown/tag-540.html#540"><img src="../assets/text-bullet-list-tree.svg" width="12"></a> <a href = "../tags/historythai-buddhism.html">History/Thai Buddhism</a> 
   </p>
   <p>
      (25) <a href="../drilldown/tag-316.html#316"><img src="../assets/text-bullet-list-tree.svg" width="12"></a> <a href = "../tags/long-term-practice.html">Long-term practice</a> 
@@ -1805,7 +295,7 @@
      (24) <a href="../drilldown/tag-072.html#72"><img src="../assets/text-bullet-list-tree.svg" width="12"></a> <a href = "../tags/cessation-of-suffering.html">Noble Truth of the Cessation of Suffering</a> (dukkha-nirodha ariya-saccaṃ)
   </p>
   <p>
-     (24) <a href="../drilldown/tag-695.html#695"><img src="../assets/text-bullet-list-tree.svg" width="12"></a> <a href = "../tags/commerceeconomics.html">Commerce/economics</a> 
+     (24) <a href="../drilldown/tag-696.html#696"><img src="../assets/text-bullet-list-tree.svg" width="12"></a> <a href = "../tags/commerceeconomics.html">Commerce/economics</a> 
   </p>
   <p>
      (24) <a href="../drilldown/tag-106.html#106"><img src="../assets/text-bullet-list-tree.svg" width="12"></a> <a href = "../tags/equanimity.html">Equanimity</a> (upekkhā)
@@ -1823,36 +313,39 @@
      (23) <a href="../drilldown/tag-316.html#316"><img src="../assets/text-bullet-list-tree.svg" width="12"></a> <a href = "../tags/calming-meditation.html">Calming meditation</a> (samatha)
   </p>
   <p>
-     (23) <a href="../drilldown/tag-380.html#380"><img src="../assets/text-bullet-list-tree.svg" width="12"></a> <a href = "../tags/direct-experience.html">Direct experience</a> 
+     (23) <a href="../drilldown/tag-381.html#381"><img src="../assets/text-bullet-list-tree.svg" width="12"></a> <a href = "../tags/direct-experience.html">Direct experience</a> 
   </p>
   <p>
      (23) <a href="../drilldown/tag-092.html#92"><img src="../assets/text-bullet-list-tree.svg" width="12"></a> <a href = "../tags/energy.html">Energy</a> (viriya)
   </p>
   <p>
-     (23) <a href="../drilldown/tag-217.html#217"><img src="../assets/text-bullet-list-tree.svg" width="12"></a> <a href = "../tags/feeling.html">Feeling</a> (vedanā)
-  </p>
-  <p>
      (23) <a href="../drilldown/tag-211.html#211"><img src="../assets/text-bullet-list-tree.svg" width="12"></a> <a href = "../tags/idealism.html">Idealism</a> 
   </p>
   <p>
-     (23) <a href="../drilldown/tag-613.html#613"><img src="../assets/text-bullet-list-tree.svg" width="12"></a> <a href = "../tags/monastic-lifemotivation.html">Monastic life/Motivation</a> 
-  </p>
-  <p>
-     (22) <a href="../drilldown/tag-551.html#551"><img src="../assets/text-bullet-list-tree.svg" width="12"></a> <a href = "../tags/buddhist-identity.html">Buddhist identity</a> 
-  </p>
-  <p>
-     (22) <a href="../drilldown/tag-521.html#521"><img src="../assets/text-bullet-list-tree.svg" width="12"></a> <a href = "../tags/deva.html">Deva</a> 
-  </p>
-  <p>
-     (22) <a href="../drilldown/tag-362.html#362"><img src="../assets/text-bullet-list-tree.svg" width="12"></a> <a href = "../tags/recollection.html">Recollection</a> (anusati)
-  </p>
-  <p>
-     (22) <a href="../drilldown/tag-670.html#670"><img src="../assets/text-bullet-list-tree.svg" width="12"></a> <a href = "../tags/relationships.html">Relationships</a> 
+     (23) <a href="../drilldown/tag-614.html#614"><img src="../assets/text-bullet-list-tree.svg" width="12"></a> <a href = "../tags/monastic-lifemotivation.html">Monastic life/Motivation</a> 
+  </p>
+  <p>
+     (22) <a href="../drilldown/tag-552.html#552"><img src="../assets/text-bullet-list-tree.svg" width="12"></a> <a href = "../tags/buddhist-identity.html">Buddhist identity</a> 
+  </p>
+  <p>
+     (22) <a href="../drilldown/tag-522.html#522"><img src="../assets/text-bullet-list-tree.svg" width="12"></a> <a href = "../tags/deva.html">Deva</a> 
+  </p>
+  <p>
+     (22) <a href="../drilldown/tag-363.html#363"><img src="../assets/text-bullet-list-tree.svg" width="12"></a> <a href = "../tags/recollection.html">Recollection</a> (anusati)
+  </p>
+  <p>
+     (22) <a href="../drilldown/tag-671.html#671"><img src="../assets/text-bullet-list-tree.svg" width="12"></a> <a href = "../tags/relationships.html">Relationships</a> 
   </p>
   <p>
      (22) <a href="../drilldown/tag-146.html#146"><img src="../assets/text-bullet-list-tree.svg" width="12"></a> <a href = "../tags/spiritual-friendship.html">Spiritual friendship</a> (kalyāṇa-mittatā)
   </p>
   <p>
+     (21) <a href="../drilldown/tag-217.html#217"><img src="../assets/text-bullet-list-tree.svg" width="12"></a> <a href = "../tags/aggregates.html">Five Aggregates</a> (pañcakkhandhā)
+  </p>
+  <p>
+     (21) <a href="../drilldown/tag-453.html#453"><img src="../assets/text-bullet-list-tree.svg" width="12"></a> <a href = "../tags/ajahn-maha-boowa.html">Ajahn Mahā Boowa</a> 
+  </p>
+  <p>
      (21) <a href="../drilldown/tag-030.html#30"><img src="../assets/text-bullet-list-tree.svg" width="12"></a> <a href = "../tags/ardency.html">Ardency</a> (ātāpi)
   </p>
   <p>
@@ -1865,7 +358,7 @@
      (21) <a href="../drilldown/tag-087.html#87"><img src="../assets/text-bullet-list-tree.svg" width="12"></a> <a href = "../tags/heartmind.html">Heart/mind</a> (citta)
   </p>
   <p>
-     (21) <a href="../drilldown/tag-562.html#562"><img src="../assets/text-bullet-list-tree.svg" width="12"></a> <a href = "../tags/language.html">Language</a> 
+     (21) <a href="../drilldown/tag-563.html#563"><img src="../assets/text-bullet-list-tree.svg" width="12"></a> <a href = "../tags/language.html">Language</a> 
   </p>
   <p>
      (21) <a href="../drilldown/tag-059.html#59"><img src="../assets/text-bullet-list-tree.svg" width="12"></a> <a href = "../tags/pain.html">Pain</a> (dukkha)
@@ -1877,16 +370,16 @@
      (21) <a href="../drilldown/tag-049.html#49"><img src="../assets/text-bullet-list-tree.svg" width="12"></a> <a href = "../tags/right-concentration.html">Right Concentration</a> (sammā-samādhi)
   </p>
   <p>
-     (20) <a href="../drilldown/tag-452.html#452"><img src="../assets/text-bullet-list-tree.svg" width="12"></a> <a href = "../tags/ajahn-maha-boowa.html">Ajahn Mahā Boowa</a> 
-  </p>
-  <p>
-     (20) <a href="../drilldown/tag-571.html#571"><img src="../assets/text-bullet-list-tree.svg" width="12"></a> <a href = "../tags/christianity.html">Christianity</a> 
+     (20) <a href="../drilldown/tag-133.html#133"><img src="../assets/text-bullet-list-tree.svg" width="12"></a> <a href = "../tags/cessation.html">Cessation</a> (nirodha)
+  </p>
+  <p>
+     (20) <a href="../drilldown/tag-572.html#572"><img src="../assets/text-bullet-list-tree.svg" width="12"></a> <a href = "../tags/christianity.html">Christianity</a> 
   </p>
   <p>
      (20) <a href="../drilldown/tag-273.html#273"><img src="../assets/text-bullet-list-tree.svg" width="12"></a> <a href = "../tags/devotional-practice.html">Devotional practice</a> 
   </p>
   <p>
-     (20) <a href="../drilldown/tag-651.html#651"><img src="../assets/text-bullet-list-tree.svg" width="12"></a> <a href = "../tags/everyday-life.html">Everyday life practice</a> 
+     (20) <a href="../drilldown/tag-652.html#652"><img src="../assets/text-bullet-list-tree.svg" width="12"></a> <a href = "../tags/everyday-life.html">Everyday life practice</a> 
   </p>
   <p>
      (20) <a href="../drilldown/tag-316.html#316"><img src="../assets/text-bullet-list-tree.svg" width="12"></a> <a href = "../tags/insight-meditation.html">Insight meditation</a> (vipassanā)
@@ -1895,7 +388,10 @@
      (20) <a href="../drilldown/tag-292.html#292"><img src="../assets/text-bullet-list-tree.svg" width="12"></a> <a href = "../tags/intoxicants.html">Intoxicants</a> (surāmeraya-majja-pamādaṭṭhānā)
   </p>
   <p>
-     (20) <a href="../drilldown/tag-583.html#583"><img src="../assets/text-bullet-list-tree.svg" width="12"></a> <a href = "../tags/simplicity.html">Simplicity</a> 
+     (20) <a href="../drilldown/tag-381.html#381"><img src="../assets/text-bullet-list-tree.svg" width="12"></a> <a href = "../tags/present-moment-awareness.html">Present moment awareness</a> 
+  </p>
+  <p>
+     (20) <a href="../drilldown/tag-584.html#584"><img src="../assets/text-bullet-list-tree.svg" width="12"></a> <a href = "../tags/simplicity.html">Simplicity</a> 
   </p>
   <p>
      (20) <a href="../drilldown/tag-144.html#144"><img src="../assets/text-bullet-list-tree.svg" width="12"></a> <a href = "../tags/stream-entry.html">Stream entry</a> (sotāpanna)
@@ -1904,49 +400,46 @@
      (20) <a href="../drilldown/tag-169.html#169"><img src="../assets/text-bullet-list-tree.svg" width="12"></a> <a href = "../tags/unwholesome-roots.html">Three Unwholesome Roots</a> (akusala-mūla)
   </p>
   <p>
-     (20) <a href="../drilldown/tag-496.html#496"><img src="../assets/text-bullet-list-tree.svg" width="12"></a> <a href = "../tags/wat-pah-nanachat.html">Wat Pah Nanachat</a> 
-  </p>
-  <p>
-     (19) <a href="../drilldown/tag-217.html#217"><img src="../assets/text-bullet-list-tree.svg" width="12"></a> <a href = "../tags/aggregates.html">Five Aggregates</a> (pañcakkhandhā)
+     (20) <a href="../drilldown/tag-497.html#497"><img src="../assets/text-bullet-list-tree.svg" width="12"></a> <a href = "../tags/wat-pah-nanachat.html">Wat Pah Nanachat</a> 
   </p>
   <p>
      (19) <a href="../drilldown/tag-173.html#173"><img src="../assets/text-bullet-list-tree.svg" width="12"></a> <a href = "../tags/becoming.html">Becoming</a> (bhavāsava)
   </p>
   <p>
-     (19) <a href="../drilldown/tag-133.html#133"><img src="../assets/text-bullet-list-tree.svg" width="12"></a> <a href = "../tags/cessation.html">Cessation</a> (nirodha)
+     (19) <a href="../drilldown/tag-217.html#217"><img src="../assets/text-bullet-list-tree.svg" width="12"></a> <a href = "../tags/consciousness.html">Consciousness</a> (viññāṇa)
+  </p>
+  <p>
+     (19) <a href="../drilldown/tag-098.html#98"><img src="../assets/text-bullet-list-tree.svg" width="12"></a> <a href = "../tags/investigation-of-states.html">Investigation of states</a> (dhamma-vicaya)
   </p>
   <p>
      (19) <a href="../drilldown/tag-000.html#0"><img src="../assets/text-bullet-list-tree.svg" width="12"></a> <a href = "../tags/middle-path.html">Middle Path</a> (majjhimā paṭipadā)
   </p>
   <p>
-     (19) <a href="../drilldown/tag-373.html#373"><img src="../assets/text-bullet-list-tree.svg" width="12"></a> <a href = "../tags/posturewalking.html">Posture/Walking</a> (caṅkama)
-  </p>
-  <p>
-     (19) <a href="../drilldown/tag-380.html#380"><img src="../assets/text-bullet-list-tree.svg" width="12"></a> <a href = "../tags/present-moment-awareness.html">Present moment awareness</a> 
+     (19) <a href="../drilldown/tag-217.html#217"><img src="../assets/text-bullet-list-tree.svg" width="12"></a> <a href = "../tags/perception.html">Perception</a> (saññā)
+  </p>
+  <p>
+     (19) <a href="../drilldown/tag-374.html#374"><img src="../assets/text-bullet-list-tree.svg" width="12"></a> <a href = "../tags/posturewalking.html">Posture/Walking</a> (caṅkama)
   </p>
   <p>
      (19) <a href="../drilldown/tag-008.html#8"><img src="../assets/text-bullet-list-tree.svg" width="12"></a> <a href = "../tags/right-speech.html">Right Speech</a> (sammā-vācā)
   </p>
   <p>
+     (19) <a href="../drilldown/tag-224.html#224"><img src="../assets/text-bullet-list-tree.svg" width="12"></a> <a href = "../tags/sense-bases.html">Six Sense Bases</a> (saḷ-āyatana)
+  </p>
+  <p>
      (19) <a href="../drilldown/tag-266.html#266"><img src="../assets/text-bullet-list-tree.svg" width="12"></a> <a href = "../tags/three-refuges.html">Three Refuges</a> (tisaraṇa)
   </p>
   <p>
      (18) <a href="../drilldown/tag-059.html#59"><img src="../assets/text-bullet-list-tree.svg" width="12"></a> <a href = "../tags/ageing.html">Ageing</a> (jarā)
   </p>
   <p>
-     (18) <a href="../drilldown/tag-217.html#217"><img src="../assets/text-bullet-list-tree.svg" width="12"></a> <a href = "../tags/consciousness.html">Consciousness</a> (viññāṇa)
-  </p>
-  <p>
-     (18) <a href="../drilldown/tag-380.html#380"><img src="../assets/text-bullet-list-tree.svg" width="12"></a> <a href = "../tags/continuity-of-mindfulness.html">Continuity of mindfulness</a> 
-  </p>
-  <p>
-     (18) <a href="../drilldown/tag-551.html#551"><img src="../assets/text-bullet-list-tree.svg" width="12"></a> <a href = "../tags/culturenatural-environment.html">Culture/Natural environment</a> 
-  </p>
-  <p>
-     (18) <a href="../drilldown/tag-671.html#671"><img src="../assets/text-bullet-list-tree.svg" width="12"></a> <a href = "../tags/health.html">Health</a> 
-  </p>
-  <p>
-     (18) <a href="../drilldown/tag-098.html#98"><img src="../assets/text-bullet-list-tree.svg" width="12"></a> <a href = "../tags/investigation-of-states.html">Investigation of states</a> (dhamma-vicaya)
+     (18) <a href="../drilldown/tag-381.html#381"><img src="../assets/text-bullet-list-tree.svg" width="12"></a> <a href = "../tags/continuity-of-mindfulness.html">Continuity of mindfulness</a> 
+  </p>
+  <p>
+     (18) <a href="../drilldown/tag-552.html#552"><img src="../assets/text-bullet-list-tree.svg" width="12"></a> <a href = "../tags/culturenatural-environment.html">Culture/Natural environment</a> 
+  </p>
+  <p>
+     (18) <a href="../drilldown/tag-672.html#672"><img src="../assets/text-bullet-list-tree.svg" width="12"></a> <a href = "../tags/health.html">Health</a> 
   </p>
   <p>
      (18) <a href="../drilldown/tag-316.html#316"><img src="../assets/text-bullet-list-tree.svg" width="12"></a> <a href = "../tags/meditationgeneral-advice.html">Meditation/General advice</a> 
@@ -1958,10 +451,10 @@
      (18) <a href="../drilldown/tag-173.html#173"><img src="../assets/text-bullet-list-tree.svg" width="12"></a> <a href = "../tags/views.html">Views</a> (diṭṭhāsava)
   </p>
   <p>
-     (17) <a href="../drilldown/tag-602.html#602"><img src="../assets/text-bullet-list-tree.svg" width="12"></a> <a href = "../tags/almsfood.html">Almsfood</a> (piṇḍapāta)
-  </p>
-  <p>
-     (17) <a href="../drilldown/tag-683.html#683"><img src="../assets/text-bullet-list-tree.svg" width="12"></a> <a href = "../tags/environment.html">Environment</a> 
+     (17) <a href="../drilldown/tag-603.html#603"><img src="../assets/text-bullet-list-tree.svg" width="12"></a> <a href = "../tags/almsfood.html">Almsfood</a> (piṇḍapāta)
+  </p>
+  <p>
+     (17) <a href="../drilldown/tag-684.html#684"><img src="../assets/text-bullet-list-tree.svg" width="12"></a> <a href = "../tags/environment.html">Environment</a> 
   </p>
   <p>
      (17) <a href="../drilldown/tag-178.html#178"><img src="../assets/text-bullet-list-tree.svg" width="12"></a> <a href = "../tags/hindrances.html">Five Hindrances</a> (pañca nīvaraṇāni)
@@ -1970,22 +463,19 @@
      (17) <a href="../drilldown/tag-143.html#143"><img src="../assets/text-bullet-list-tree.svg" width="12"></a> <a href = "../tags/nibbana.html">Nibbāna</a> 
   </p>
   <p>
-     (17) <a href="../drilldown/tag-217.html#217"><img src="../assets/text-bullet-list-tree.svg" width="12"></a> <a href = "../tags/perception.html">Perception</a> (saññā)
-  </p>
-  <p>
      (17) <a href="../drilldown/tag-133.html#133"><img src="../assets/text-bullet-list-tree.svg" width="12"></a> <a href = "../tags/seclusion.html">Seclusion</a> (viveka)
   </p>
   <p>
-     (17) <a href="../drilldown/tag-224.html#224"><img src="../assets/text-bullet-list-tree.svg" width="12"></a> <a href = "../tags/sense-bases.html">Six Sense Bases</a> (saḷ-āyatana)
-  </p>
-  <p>
-     (16) <a href="../drilldown/tag-602.html#602"><img src="../assets/text-bullet-list-tree.svg" width="12"></a> <a href = "../tags/almsround.html">Almsround</a> (Pindapat <em>Thai</em>)
-  </p>
-  <p>
-     (16) <a href="../drilldown/tag-391.html#391"><img src="../assets/text-bullet-list-tree.svg" width="12"></a> <a href = "../tags/gradual-teaching.html">The Gradual Teaching</a> (anupubbikathā)
-  </p>
-  <p>
-     (16) <a href="../drilldown/tag-539.html#539"><img src="../assets/text-bullet-list-tree.svg" width="12"></a> <a href = "../tags/great-disciples.html">Great disciples</a> 
+     (17) <a href="../drilldown/tag-178.html#178"><img src="../assets/text-bullet-list-tree.svg" width="12"></a> <a href = "../tags/sloth-and-torpor.html">Sloth and torpor</a> (thīna-middha)
+  </p>
+  <p>
+     (16) <a href="../drilldown/tag-603.html#603"><img src="../assets/text-bullet-list-tree.svg" width="12"></a> <a href = "../tags/almsround.html">Almsround</a> (Pindapat <em>Thai</em>)
+  </p>
+  <p>
+     (16) <a href="../drilldown/tag-392.html#392"><img src="../assets/text-bullet-list-tree.svg" width="12"></a> <a href = "../tags/gradual-teaching.html">The Gradual Teaching</a> (anupubbikathā)
+  </p>
+  <p>
+     (16) <a href="../drilldown/tag-540.html#540"><img src="../assets/text-bullet-list-tree.svg" width="12"></a> <a href = "../tags/great-disciples.html">Great disciples</a> 
   </p>
   <p>
      (16) <a href="../drilldown/tag-017.html#17"><img src="../assets/text-bullet-list-tree.svg" width="12"></a> <a href = "../tags/killing.html">Killing</a> (pāṇātipāta)
@@ -1994,43 +484,40 @@
      (16) <a href="../drilldown/tag-030.html#30"><img src="../assets/text-bullet-list-tree.svg" width="12"></a> <a href = "../tags/mindfulness-of-feeling.html">Mindfulness of feeling</a> (vedanā-sati)
   </p>
   <p>
-     (16) <a href="../drilldown/tag-618.html#618"><img src="../assets/text-bullet-list-tree.svg" width="12"></a> <a href = "../tags/sequence-of-training.html">Sequence of training</a> 
-  </p>
-  <p>
-     (16) <a href="../drilldown/tag-178.html#178"><img src="../assets/text-bullet-list-tree.svg" width="12"></a> <a href = "../tags/sloth-and-torpor.html">Sloth and torpor</a> (thīna-middha)
-  </p>
-  <p>
-     (15) <a href="../drilldown/tag-638.html#638"><img src="../assets/text-bullet-list-tree.svg" width="12"></a> <a href = "../tags/ascetic-practices.html">Ascetic practices</a> (dhutaṅga)
+     (16) <a href="../drilldown/tag-363.html#363"><img src="../assets/text-bullet-list-tree.svg" width="12"></a> <a href = "../tags/recollectiondeath.html">Recollection/Death</a> (maraṇassati)
+  </p>
+  <p>
+     (16) <a href="../drilldown/tag-619.html#619"><img src="../assets/text-bullet-list-tree.svg" width="12"></a> <a href = "../tags/sequence-of-training.html">Sequence of training</a> 
+  </p>
+  <p>
+     (15) <a href="../drilldown/tag-639.html#639"><img src="../assets/text-bullet-list-tree.svg" width="12"></a> <a href = "../tags/ascetic-practices.html">Ascetic practices</a> (dhutaṅga)
   </p>
   <p>
      (15) <a href="../drilldown/tag-247.html#247"><img src="../assets/text-bullet-list-tree.svg" width="12"></a> <a href = "../tags/characteristics-of-existence.html">Characteristics of existence</a> 
   </p>
   <p>
+     (15) <a href="../drilldown/tag-391.html#391"><img src="../assets/text-bullet-list-tree.svg" width="12"></a> <a href = "../tags/dhamma-books.html">Dhamma books</a> 
+  </p>
+  <p>
      (15) <a href="../drilldown/tag-106.html#106"><img src="../assets/text-bullet-list-tree.svg" width="12"></a> <a href = "../tags/divine-abidings.html">Divine Abidings</a> (brahmavihārā)
   </p>
   <p>
-     (15) <a href="../drilldown/tag-539.html#539"><img src="../assets/text-bullet-list-tree.svg" width="12"></a> <a href = "../tags/historyearly-buddhism.html">History/Early Buddhism</a> 
-  </p>
-  <p>
-     (15) <a href="../drilldown/tag-547.html#547"><img src="../assets/text-bullet-list-tree.svg" width="12"></a> <a href = "../tags/historywestern-buddhist-monasticism.html">History/Western Buddhist monasticism</a> 
+     (15) <a href="../drilldown/tag-540.html#540"><img src="../assets/text-bullet-list-tree.svg" width="12"></a> <a href = "../tags/historyearly-buddhism.html">History/Early Buddhism</a> 
+  </p>
+  <p>
+     (15) <a href="../drilldown/tag-548.html#548"><img src="../assets/text-bullet-list-tree.svg" width="12"></a> <a href = "../tags/historywestern-buddhist-monasticism.html">History/Western Buddhist monasticism</a> 
   </p>
   <p>
      (15) <a href="../drilldown/tag-316.html#316"><img src="../assets/text-bullet-list-tree.svg" width="12"></a> <a href = "../tags/meditation-retreats.html">Meditation retreats</a> 
   </p>
   <p>
-     (15) <a href="../drilldown/tag-613.html#613"><img src="../assets/text-bullet-list-tree.svg" width="12"></a> <a href = "../tags/mutual-laysangha-support.html">Mutual lay/Saṅgha support</a> 
-  </p>
-  <p>
-     (15) <a href="../drilldown/tag-390.html#390"><img src="../assets/text-bullet-list-tree.svg" width="12"></a> <a href = "../tags/questions.html">Questions</a> 
-  </p>
-  <p>
-     (15) <a href="../drilldown/tag-362.html#362"><img src="../assets/text-bullet-list-tree.svg" width="12"></a> <a href = "../tags/recollectiondeath.html">Recollection/Death</a> (maraṇassati)
-  </p>
-  <p>
-     (15) <a href="../drilldown/tag-564.html#564"><img src="../assets/text-bullet-list-tree.svg" width="12"></a> <a href = "../tags/thai.html">Thai</a> 
-  </p>
-  <p>
-     (14) <a href="../drilldown/tag-390.html#390"><img src="../assets/text-bullet-list-tree.svg" width="12"></a> <a href = "../tags/dhamma-books.html">Dhamma books</a> 
+     (15) <a href="../drilldown/tag-614.html#614"><img src="../assets/text-bullet-list-tree.svg" width="12"></a> <a href = "../tags/mutual-laysangha-support.html">Mutual lay/Saṅgha support</a> 
+  </p>
+  <p>
+     (15) <a href="../drilldown/tag-391.html#391"><img src="../assets/text-bullet-list-tree.svg" width="12"></a> <a href = "../tags/questions.html">Questions</a> 
+  </p>
+  <p>
+     (15) <a href="../drilldown/tag-565.html#565"><img src="../assets/text-bullet-list-tree.svg" width="12"></a> <a href = "../tags/thai.html">Thai</a> 
   </p>
   <p>
      (14) <a href="../drilldown/tag-342.html#342"><img src="../assets/text-bullet-list-tree.svg" width="12"></a> <a href = "../tags/elements.html">Elements</a> (dhātu)
@@ -2051,7 +538,7 @@
      (14) <a href="../drilldown/tag-004.html#4"><img src="../assets/text-bullet-list-tree.svg" width="12"></a> <a href = "../tags/right-intention.html">Right Intention</a> (sammā-saṅkappa)
   </p>
   <p>
-     (13) <a href="../drilldown/tag-521.html#521"><img src="../assets/text-bullet-list-tree.svg" width="12"></a> <a href = "../tags/animal.html">Animal</a> 
+     (13) <a href="../drilldown/tag-522.html#522"><img src="../assets/text-bullet-list-tree.svg" width="12"></a> <a href = "../tags/animal.html">Animal</a> 
   </p>
   <p>
      (13) <a href="../drilldown/tag-000.html#0"><img src="../assets/text-bullet-list-tree.svg" width="12"></a> <a href = "../tags/contentment.html">Contentment</a> (santuṭṭhi)
@@ -2060,13 +547,16 @@
      (13) <a href="../drilldown/tag-122.html#122"><img src="../assets/text-bullet-list-tree.svg" width="12"></a> <a href = "../tags/determination.html">Determination</a> (adhiṭṭhāna)
   </p>
   <p>
-     (13) <a href="../drilldown/tag-571.html#571"><img src="../assets/text-bullet-list-tree.svg" width="12"></a> <a href = "../tags/theravada.html">Theravāda</a> 
-  </p>
-  <p>
-     (12) <a href="../drilldown/tag-432.html#432"><img src="../assets/text-bullet-list-tree.svg" width="12"></a> <a href = "../tags/ajahn-sumedho.html">Ajahn Sumedho</a> 
-  </p>
-  <p>
-     (12) <a href="../drilldown/tag-551.html#551"><img src="../assets/text-bullet-list-tree.svg" width="12"></a> <a href = "../tags/cultural-context.html">Cultural context</a> 
+     (13) <a href="../drilldown/tag-532.html#532"><img src="../assets/text-bullet-list-tree.svg" width="12"></a> <a href = "../tags/psychic-powers.html">Psychic powers</a> 
+  </p>
+  <p>
+     (13) <a href="../drilldown/tag-572.html#572"><img src="../assets/text-bullet-list-tree.svg" width="12"></a> <a href = "../tags/theravada.html">Theravāda</a> 
+  </p>
+  <p>
+     (12) <a href="../drilldown/tag-433.html#433"><img src="../assets/text-bullet-list-tree.svg" width="12"></a> <a href = "../tags/ajahn-sumedho.html">Ajahn Sumedho</a> 
+  </p>
+  <p>
+     (12) <a href="../drilldown/tag-552.html#552"><img src="../assets/text-bullet-list-tree.svg" width="12"></a> <a href = "../tags/cultural-context.html">Cultural context</a> 
   </p>
   <p>
      (12) <a href="../drilldown/tag-133.html#133"><img src="../assets/text-bullet-list-tree.svg" width="12"></a> <a href = "../tags/dispassion.html">Dispassion</a> (virāga)
@@ -2078,40 +568,37 @@
      (12) <a href="../drilldown/tag-259.html#259"><img src="../assets/text-bullet-list-tree.svg" width="12"></a> <a href = "../tags/habits.html">Habits</a> 
   </p>
   <p>
-     (12) <a href="../drilldown/tag-531.html#531"><img src="../assets/text-bullet-list-tree.svg" width="12"></a> <a href = "../tags/psychic-powers.html">Psychic powers</a> 
-  </p>
-  <p>
-     (11) <a href="../drilldown/tag-627.html#627"><img src="../assets/text-bullet-list-tree.svg" width="12"></a> <a href = "../tags/communal-harmony.html">Communal harmony</a> 
+     (11) <a href="../drilldown/tag-628.html#628"><img src="../assets/text-bullet-list-tree.svg" width="12"></a> <a href = "../tags/communal-harmony.html">Communal harmony</a> 
   </p>
   <p>
      (11) <a href="../drilldown/tag-184.html#184"><img src="../assets/text-bullet-list-tree.svg" width="12"></a> <a href = "../tags/conceit.html">Conceit</a> (māna)
   </p>
   <p>
-     (11) <a href="../drilldown/tag-551.html#551"><img src="../assets/text-bullet-list-tree.svg" width="12"></a> <a href = "../tags/cultureindia.html">Culture/India</a> 
+     (11) <a href="../drilldown/tag-552.html#552"><img src="../assets/text-bullet-list-tree.svg" width="12"></a> <a href = "../tags/cultureindia.html">Culture/India</a> 
   </p>
   <p>
      (11) <a href="../drilldown/tag-133.html#133"><img src="../assets/text-bullet-list-tree.svg" width="12"></a> <a href = "../tags/knowledge-and-vision.html">Knowledge and vision</a> (ñāṇadassana)
   </p>
   <p>
-     (11) <a href="../drilldown/tag-362.html#362"><img src="../assets/text-bullet-list-tree.svg" width="12"></a> <a href = "../tags/recollectionbuddha.html">Recollection/Buddha</a> (buddhānussati)
-  </p>
-  <p>
-     (11) <a href="../drilldown/tag-362.html#362"><img src="../assets/text-bullet-list-tree.svg" width="12"></a> <a href = "../tags/recollectiondhamma.html">Recollection/Dhamma</a> (dhammānussati)
-  </p>
-  <p>
-     (11) <a href="../drilldown/tag-634.html#634"><img src="../assets/text-bullet-list-tree.svg" width="12"></a> <a href = "../tags/respect.html">Respect</a> 
-  </p>
-  <p>
-     (11) <a href="../drilldown/tag-634.html#634"><img src="../assets/text-bullet-list-tree.svg" width="12"></a> <a href = "../tags/respect-for-elders.html">Respect for elders</a> 
-  </p>
-  <p>
-     (11) <a href="../drilldown/tag-380.html#380"><img src="../assets/text-bullet-list-tree.svg" width="12"></a> <a href = "../tags/spaciousness.html">Spaciousness</a> 
+     (11) <a href="../drilldown/tag-363.html#363"><img src="../assets/text-bullet-list-tree.svg" width="12"></a> <a href = "../tags/recollectionbuddha.html">Recollection/Buddha</a> (buddhānussati)
+  </p>
+  <p>
+     (11) <a href="../drilldown/tag-363.html#363"><img src="../assets/text-bullet-list-tree.svg" width="12"></a> <a href = "../tags/recollectiondhamma.html">Recollection/Dhamma</a> (dhammānussati)
+  </p>
+  <p>
+     (11) <a href="../drilldown/tag-635.html#635"><img src="../assets/text-bullet-list-tree.svg" width="12"></a> <a href = "../tags/respect.html">Respect</a> 
+  </p>
+  <p>
+     (11) <a href="../drilldown/tag-635.html#635"><img src="../assets/text-bullet-list-tree.svg" width="12"></a> <a href = "../tags/respect-for-elders.html">Respect for elders</a> 
+  </p>
+  <p>
+     (11) <a href="../drilldown/tag-381.html#381"><img src="../assets/text-bullet-list-tree.svg" width="12"></a> <a href = "../tags/spaciousness.html">Spaciousness</a> 
   </p>
   <p>
      (11) <a href="../drilldown/tag-122.html#122"><img src="../assets/text-bullet-list-tree.svg" width="12"></a> <a href = "../tags/truth.html">Truth</a> (sacca)
   </p>
   <p>
-     (11) <a href="../drilldown/tag-634.html#634"><img src="../assets/text-bullet-list-tree.svg" width="12"></a> <a href = "../tags/upatakh.html">Upatakh</a> <em>Thai</em> (attendant to senior monks)
+     (11) <a href="../drilldown/tag-635.html#635"><img src="../assets/text-bullet-list-tree.svg" width="12"></a> <a href = "../tags/upatakh.html">Upatakh</a> <em>Thai</em> (attendant to senior monks)
   </p>
   <p>
      (10) <a href="../drilldown/tag-008.html#8"><img src="../assets/text-bullet-list-tree.svg" width="12"></a> <a href = "../tags/admonishmentfeedback.html">Admonishment/feedback</a> 
@@ -2120,10 +607,13 @@
      (10) <a href="../drilldown/tag-068.html#68"><img src="../assets/text-bullet-list-tree.svg" width="12"></a> <a href = "../tags/cause-of-suffering.html">Noble Truth of the Cause of Suffering</a> (dukkha-samudaya ariya-sacca)
   </p>
   <p>
+     (10) <a href="../drilldown/tag-224.html#224"><img src="../assets/text-bullet-list-tree.svg" width="12"></a> <a href = "../tags/dependent-origination.html">Dependent origination</a> (paticca-samuppāda)
+  </p>
+  <p>
      (10) <a href="../drilldown/tag-168.html#168"><img src="../assets/text-bullet-list-tree.svg" width="12"></a> <a href = "../tags/depression.html">Depression</a> 
   </p>
   <p>
-     (10) <a href="../drilldown/tag-390.html#390"><img src="../assets/text-bullet-list-tree.svg" width="12"></a> <a href = "../tags/fiercedirect-teaching.html">Fierce/direct teaching</a> 
+     (10) <a href="../drilldown/tag-391.html#391"><img src="../assets/text-bullet-list-tree.svg" width="12"></a> <a href = "../tags/fiercedirect-teaching.html">Fierce/direct teaching</a> 
   </p>
   <p>
      (10) <a href="../drilldown/tag-292.html#292"><img src="../assets/text-bullet-list-tree.svg" width="12"></a> <a href = "../tags/five-precepts.html">Five Precepts</a> (pañca sikkhāpadāni)
@@ -2138,22 +628,22 @@
      (10) <a href="../drilldown/tag-049.html#49"><img src="../assets/text-bullet-list-tree.svg" width="12"></a> <a href = "../tags/one-pointedness.html">One pointedness</a> (ekaggatā)
   </p>
   <p>
-     (10) <a href="../drilldown/tag-615.html#615"><img src="../assets/text-bullet-list-tree.svg" width="12"></a> <a href = "../tags/ordination.html">Ordination</a> 
-  </p>
-  <p>
-     (10) <a href="../drilldown/tag-390.html#390"><img src="../assets/text-bullet-list-tree.svg" width="12"></a> <a href = "../tags/personal-presence.html">Personal presence</a> 
+     (10) <a href="../drilldown/tag-616.html#616"><img src="../assets/text-bullet-list-tree.svg" width="12"></a> <a href = "../tags/ordination.html">Ordination</a> 
+  </p>
+  <p>
+     (10) <a href="../drilldown/tag-391.html#391"><img src="../assets/text-bullet-list-tree.svg" width="12"></a> <a href = "../tags/personal-presence.html">Personal presence</a> 
   </p>
   <p>
      (10) <a href="../drilldown/tag-259.html#259"><img src="../assets/text-bullet-list-tree.svg" width="12"></a> <a href = "../tags/personality.html">Personality</a> 
   </p>
   <p>
-     (10) <a href="../drilldown/tag-373.html#373"><img src="../assets/text-bullet-list-tree.svg" width="12"></a> <a href = "../tags/posturesitting.html">Posture/Sitting</a> 
+     (10) <a href="../drilldown/tag-374.html#374"><img src="../assets/text-bullet-list-tree.svg" width="12"></a> <a href = "../tags/posturesitting.html">Posture/Sitting</a> 
   </p>
   <p>
      (10) <a href="../drilldown/tag-133.html#133"><img src="../assets/text-bullet-list-tree.svg" width="12"></a> <a href = "../tags/progress-of-insight.html">Progress of insight</a> 
   </p>
   <p>
-     (10) <a href="../drilldown/tag-627.html#627"><img src="../assets/text-bullet-list-tree.svg" width="12"></a> <a href = "../tags/sangha-decision-making.html">Saṅgha decision making</a> 
+     (10) <a href="../drilldown/tag-628.html#628"><img src="../assets/text-bullet-list-tree.svg" width="12"></a> <a href = "../tags/sangha-decision-making.html">Saṅgha decision making</a> 
   </p>
   <p>
      (10) <a href="../drilldown/tag-156.html#156"><img src="../assets/text-bullet-list-tree.svg" width="12"></a> <a href = "../tags/spiritual-search.html">Spiritual search</a> (ariya-pariyesanā)
@@ -2162,10 +652,10 @@
      (10) <a href="../drilldown/tag-000.html#0"><img src="../assets/text-bullet-list-tree.svg" width="12"></a> <a href = "../tags/trust.html">Trust</a> 
   </p>
   <p>
-     (9) <a href="../drilldown/tag-432.html#432"><img src="../assets/text-bullet-list-tree.svg" width="12"></a> <a href = "../tags/ajahn-liem.html">Ajahn Liem</a> 
-  </p>
-  <p>
-     (9) <a href="../drilldown/tag-432.html#432"><img src="../assets/text-bullet-list-tree.svg" width="12"></a> <a href = "../tags/ajahn-naniko.html">Ajahn Ñāṇiko</a> 
+     (9) <a href="../drilldown/tag-433.html#433"><img src="../assets/text-bullet-list-tree.svg" width="12"></a> <a href = "../tags/ajahn-liem.html">Ajahn Liem</a> 
+  </p>
+  <p>
+     (9) <a href="../drilldown/tag-433.html#433"><img src="../assets/text-bullet-list-tree.svg" width="12"></a> <a href = "../tags/ajahn-naniko.html">Ajahn Ñāṇiko</a> 
   </p>
   <p>
      (9) <a href="../drilldown/tag-145.html#145"><img src="../assets/text-bullet-list-tree.svg" width="12"></a> <a href = "../tags/appropriate-attention.html">Appropriate attention</a> (yoniso manasikāra)
@@ -2174,7 +664,10 @@
      (9) <a href="../drilldown/tag-274.html#274"><img src="../assets/text-bullet-list-tree.svg" width="12"></a> <a href = "../tags/ceremonyritual.html">Ceremony/ritual</a> 
   </p>
   <p>
-     (9) <a href="../drilldown/tag-687.html#687"><img src="../assets/text-bullet-list-tree.svg" width="12"></a> <a href = "../tags/conflict.html">Conflict</a> 
+     (9) <a href="../drilldown/tag-115.html#115"><img src="../assets/text-bullet-list-tree.svg" width="12"></a> <a href = "../tags/commentaries.html">Commentaries</a> 
+  </p>
+  <p>
+     (9) <a href="../drilldown/tag-688.html#688"><img src="../assets/text-bullet-list-tree.svg" width="12"></a> <a href = "../tags/conflict.html">Conflict</a> 
   </p>
   <p>
      (9) <a href="../drilldown/tag-111.html#111"><img src="../assets/text-bullet-list-tree.svg" width="12"></a> <a href = "../tags/conscience-and-prudence.html">Conscience and prudence</a> (hiri-otappa)
@@ -2183,10 +676,7 @@
      (9) <a href="../drilldown/tag-068.html#68"><img src="../assets/text-bullet-list-tree.svg" width="12"></a> <a href = "../tags/craving-not-to-become.html">Craving not to become</a> (vibhava-taṇhā)
   </p>
   <p>
-     (9) <a href="../drilldown/tag-224.html#224"><img src="../assets/text-bullet-list-tree.svg" width="12"></a> <a href = "../tags/dependent-origination.html">Dependent origination</a> (paticca-samuppāda)
-  </p>
-  <p>
-     (9) <a href="../drilldown/tag-562.html#562"><img src="../assets/text-bullet-list-tree.svg" width="12"></a> <a href = "../tags/etymology.html">Etymology</a> 
+     (9) <a href="../drilldown/tag-563.html#563"><img src="../assets/text-bullet-list-tree.svg" width="12"></a> <a href = "../tags/etymology.html">Etymology</a> 
   </p>
   <p>
      (9) <a href="../drilldown/tag-000.html#0"><img src="../assets/text-bullet-list-tree.svg" width="12"></a> <a href = "../tags/forgiveness.html">Forgiveness</a> 
@@ -2198,19 +688,19 @@
      (9) <a href="../drilldown/tag-059.html#59"><img src="../assets/text-bullet-list-tree.svg" width="12"></a> <a href = "../tags/noble-truth-of-suffering.html">Noble Truth of Suffering</a> (dukkha ariya-sacca)
   </p>
   <p>
-     (9) <a href="../drilldown/tag-521.html#521"><img src="../assets/text-bullet-list-tree.svg" width="12"></a> <a href = "../tags/realms-of-existence.html">Realms of existence</a> 
-  </p>
-  <p>
-     (9) <a href="../drilldown/tag-362.html#362"><img src="../assets/text-bullet-list-tree.svg" width="12"></a> <a href = "../tags/recollectiondevas.html">Recollection/Devas</a> (devatānussati)
+     (9) <a href="../drilldown/tag-522.html#522"><img src="../assets/text-bullet-list-tree.svg" width="12"></a> <a href = "../tags/realms-of-existence.html">Realms of existence</a> 
+  </p>
+  <p>
+     (9) <a href="../drilldown/tag-363.html#363"><img src="../assets/text-bullet-list-tree.svg" width="12"></a> <a href = "../tags/recollectiondevas.html">Recollection/Devas</a> (devatānussati)
   </p>
   <p>
      (9) <a href="../drilldown/tag-004.html#4"><img src="../assets/text-bullet-list-tree.svg" width="12"></a> <a href = "../tags/renunciation.html">Renunciation</a> (nekkhamma)
   </p>
   <p>
-     (9) <a href="../drilldown/tag-600.html#600"><img src="../assets/text-bullet-list-tree.svg" width="12"></a> <a href = "../tags/robes.html">Robes</a> (cīvara)
-  </p>
-  <p>
-     (9) <a href="../drilldown/tag-427.html#427"><img src="../assets/text-bullet-list-tree.svg" width="12"></a> <a href = "../tags/teachers.html">Teachers</a> 
+     (9) <a href="../drilldown/tag-601.html#601"><img src="../assets/text-bullet-list-tree.svg" width="12"></a> <a href = "../tags/robes.html">Robes</a> (cīvara)
+  </p>
+  <p>
+     (9) <a href="../drilldown/tag-428.html#428"><img src="../assets/text-bullet-list-tree.svg" width="12"></a> <a href = "../tags/teachers.html">Teachers</a> 
   </p>
   <p>
      (8) <a href="../drilldown/tag-143.html#143"><img src="../assets/text-bullet-list-tree.svg" width="12"></a> <a href = "../tags/arahant.html">Arahant</a> 
@@ -2219,16 +709,13 @@
      (8) <a href="../drilldown/tag-146.html#146"><img src="../assets/text-bullet-list-tree.svg" width="12"></a> <a href = "../tags/association-with-people-of-integrity.html">Association with people of integrity</a> (sappurisasaṁseva)
   </p>
   <p>
-     (8) <a href="../drilldown/tag-373.html#373"><img src="../assets/text-bullet-list-tree.svg" width="12"></a> <a href = "../tags/bowing.html">Bowing</a> 
-  </p>
-  <p>
-     (8) <a href="../drilldown/tag-115.html#115"><img src="../assets/text-bullet-list-tree.svg" width="12"></a> <a href = "../tags/commentaries.html">Commentaries</a> 
-  </p>
-  <p>
-     (8) <a href="../drilldown/tag-608.html#608"><img src="../assets/text-bullet-list-tree.svg" width="12"></a> <a href = "../tags/devotion-to-wakefulness.html">Devotion to wakefulness</a> (jāgariyaṁ anuyutto)
-  </p>
-  <p>
-     (8) <a href="../drilldown/tag-496.html#496"><img src="../assets/text-bullet-list-tree.svg" width="12"></a> <a href = "../tags/dtao-dum.html">Dtao Dtum Monastery</a> 
+     (8) <a href="../drilldown/tag-374.html#374"><img src="../assets/text-bullet-list-tree.svg" width="12"></a> <a href = "../tags/bowing.html">Bowing</a> 
+  </p>
+  <p>
+     (8) <a href="../drilldown/tag-609.html#609"><img src="../assets/text-bullet-list-tree.svg" width="12"></a> <a href = "../tags/devotion-to-wakefulness.html">Devotion to wakefulness</a> (jāgariyaṁ anuyutto)
+  </p>
+  <p>
+     (8) <a href="../drilldown/tag-497.html#497"><img src="../assets/text-bullet-list-tree.svg" width="12"></a> <a href = "../tags/dtao-dum.html">Dtao Dtum Monastery</a> 
   </p>
   <p>
      (8) <a href="../drilldown/tag-169.html#169"><img src="../assets/text-bullet-list-tree.svg" width="12"></a> <a href = "../tags/greed.html">Greed</a> (lobha)
@@ -2237,28 +724,31 @@
      (8) <a href="../drilldown/tag-259.html#259"><img src="../assets/text-bullet-list-tree.svg" width="12"></a> <a href = "../tags/humor.html">Humor</a> 
   </p>
   <p>
-     (8) <a href="../drilldown/tag-600.html#600"><img src="../assets/text-bullet-list-tree.svg" width="12"></a> <a href = "../tags/medicinal-requisites.html">Medicinal requisites</a> (gilāna-paccaya-bhesajja-parikkhāraṃ)
+     (8) <a href="../drilldown/tag-601.html#601"><img src="../assets/text-bullet-list-tree.svg" width="12"></a> <a href = "../tags/medicinal-requisites.html">Medicinal requisites</a> (gilāna-paccaya-bhesajja-parikkhāraṃ)
   </p>
   <p>
      (8) <a href="../drilldown/tag-342.html#342"><img src="../assets/text-bullet-list-tree.svg" width="12"></a> <a href = "../tags/meditationtechniques.html">Meditation/Techniques</a> 
   </p>
   <p>
-     (8) <a href="../drilldown/tag-517.html#517"><img src="../assets/text-bullet-list-tree.svg" width="12"></a> <a href = "../tags/nature-of-the-cosmos.html">Nature of the cosmos</a> 
+     (8) <a href="../drilldown/tag-518.html#518"><img src="../assets/text-bullet-list-tree.svg" width="12"></a> <a href = "../tags/nature-of-the-cosmos.html">Nature of the cosmos</a> 
   </p>
   <p>
      (8) <a href="../drilldown/tag-198.html#198"><img src="../assets/text-bullet-list-tree.svg" width="12"></a> <a href = "../tags/perfectionism.html">Perfectionism</a> 
   </p>
   <p>
-     (8) <a href="../drilldown/tag-608.html#608"><img src="../assets/text-bullet-list-tree.svg" width="12"></a> <a href = "../tags/sense-restraint.html">Sense restraint</a> (indriyesu guttadvāro)
-  </p>
-  <p>
-     (8) <a href="../drilldown/tag-517.html#517"><img src="../assets/text-bullet-list-tree.svg" width="12"></a> <a href = "../tags/unconditioned.html">The Unconditioned/Ultimate Truth</a> (asaṅkhata)
-  </p>
-  <p>
-     (7) <a href="../drilldown/tag-432.html#432"><img src="../assets/text-bullet-list-tree.svg" width="12"></a> <a href = "../tags/ajahn-amaro.html">Ajahn Amaro</a> 
-  </p>
-  <p>
-     (7) <a href="../drilldown/tag-613.html#613"><img src="../assets/text-bullet-list-tree.svg" width="12"></a> <a href = "../tags/disrobing.html">Disrobing</a> 
+     (8) <a href="../drilldown/tag-609.html#609"><img src="../assets/text-bullet-list-tree.svg" width="12"></a> <a href = "../tags/sense-restraint.html">Sense restraint</a> (indriyesu guttadvāro)
+  </p>
+  <p>
+     (8) <a href="../drilldown/tag-518.html#518"><img src="../assets/text-bullet-list-tree.svg" width="12"></a> <a href = "../tags/unconditioned.html">The Unconditioned/Ultimate Truth</a> (asaṅkhata)
+  </p>
+  <p>
+     (7) <a href="../drilldown/tag-433.html#433"><img src="../assets/text-bullet-list-tree.svg" width="12"></a> <a href = "../tags/ajahn-amaro.html">Ajahn Amaro</a> 
+  </p>
+  <p>
+     (7) <a href="../drilldown/tag-224.html#224"><img src="../assets/text-bullet-list-tree.svg" width="12"></a> <a href = "../tags/contact.html">Contact</a> (phassa)
+  </p>
+  <p>
+     (7) <a href="../drilldown/tag-614.html#614"><img src="../assets/text-bullet-list-tree.svg" width="12"></a> <a href = "../tags/disrobing.html">Disrobing</a> 
   </p>
   <p>
      (7) <a href="../drilldown/tag-106.html#106"><img src="../assets/text-bullet-list-tree.svg" width="12"></a> <a href = "../tags/empathetic-joy.html">Empathetic joy</a> (muditā)
@@ -2267,91 +757,91 @@
      (7) <a href="../drilldown/tag-273.html#273"><img src="../assets/text-bullet-list-tree.svg" width="12"></a> <a href = "../tags/funerals.html">Funerals</a> 
   </p>
   <p>
-     (7) <a href="../drilldown/tag-539.html#539"><img src="../assets/text-bullet-list-tree.svg" width="12"></a> <a href = "../tags/historysri-lankan-buddhism.html">History/Sri Lankan Buddhism</a> 
-  </p>
-  <p>
-     (7) <a href="../drilldown/tag-613.html#613"><img src="../assets/text-bullet-list-tree.svg" width="12"></a> <a href = "../tags/mentoring.html">Mentoring</a> 
-  </p>
-  <p>
-     (7) <a href="../drilldown/tag-687.html#687"><img src="../assets/text-bullet-list-tree.svg" width="12"></a> <a href = "../tags/military.html">Military</a> 
+     (7) <a href="../drilldown/tag-540.html#540"><img src="../assets/text-bullet-list-tree.svg" width="12"></a> <a href = "../tags/historysri-lankan-buddhism.html">History/Sri Lankan Buddhism</a> 
+  </p>
+  <p>
+     (7) <a href="../drilldown/tag-614.html#614"><img src="../assets/text-bullet-list-tree.svg" width="12"></a> <a href = "../tags/mentoring.html">Mentoring</a> 
+  </p>
+  <p>
+     (7) <a href="../drilldown/tag-688.html#688"><img src="../assets/text-bullet-list-tree.svg" width="12"></a> <a href = "../tags/military.html">Military</a> 
   </p>
   <p>
      (7) <a href="../drilldown/tag-040.html#40"><img src="../assets/text-bullet-list-tree.svg" width="12"></a> <a href = "../tags/mindfulness-of-dhammas.html">Mindfulness of dhammas</a> (dhammā-sati)
   </p>
   <p>
-     (7) <a href="../drilldown/tag-527.html#527"><img src="../assets/text-bullet-list-tree.svg" width="12"></a> <a href = "../tags/mara.html">Māra</a> 
+     (7) <a href="../drilldown/tag-528.html#528"><img src="../assets/text-bullet-list-tree.svg" width="12"></a> <a href = "../tags/mara.html">Māra</a> 
   </p>
   <p>
      (7) <a href="../drilldown/tag-247.html#247"><img src="../assets/text-bullet-list-tree.svg" width="12"></a> <a href = "../tags/naturalness.html">Naturalness</a> (dhammaṭṭhitatā)
   </p>
   <p>
-     (7) <a href="../drilldown/tag-618.html#618"><img src="../assets/text-bullet-list-tree.svg" width="12"></a> <a href = "../tags/not-handling-money.html">Not handling money</a> 
-  </p>
-  <p>
-     (7) <a href="../drilldown/tag-695.html#695"><img src="../assets/text-bullet-list-tree.svg" width="12"></a> <a href = "../tags/poverty.html">Poverty</a> 
-  </p>
-  <p>
-     (7) <a href="../drilldown/tag-600.html#600"><img src="../assets/text-bullet-list-tree.svg" width="12"></a> <a href = "../tags/requisites.html">Four Requisites</a> 
-  </p>
-  <p>
-     (7) <a href="../drilldown/tag-683.html#683"><img src="../assets/text-bullet-list-tree.svg" width="12"></a> <a href = "../tags/science.html">Science</a> 
+     (7) <a href="../drilldown/tag-619.html#619"><img src="../assets/text-bullet-list-tree.svg" width="12"></a> <a href = "../tags/not-handling-money.html">Not handling money</a> 
+  </p>
+  <p>
+     (7) <a href="../drilldown/tag-696.html#696"><img src="../assets/text-bullet-list-tree.svg" width="12"></a> <a href = "../tags/poverty.html">Poverty</a> 
+  </p>
+  <p>
+     (7) <a href="../drilldown/tag-601.html#601"><img src="../assets/text-bullet-list-tree.svg" width="12"></a> <a href = "../tags/requisites.html">Four Requisites</a> 
+  </p>
+  <p>
+     (7) <a href="../drilldown/tag-684.html#684"><img src="../assets/text-bullet-list-tree.svg" width="12"></a> <a href = "../tags/science.html">Science</a> 
   </p>
   <p>
      (7) <a href="../drilldown/tag-016.html#16"><img src="../assets/text-bullet-list-tree.svg" width="12"></a> <a href = "../tags/sexual-misconduct.html">Sexual misconduct</a> (kāmesu micchācāra)
   </p>
   <p>
-     (7) <a href="../drilldown/tag-571.html#571"><img src="../assets/text-bullet-list-tree.svg" width="12"></a> <a href = "../tags/western-psychology.html">Western psychology</a> 
-  </p>
-  <p>
-     (6) <a href="../drilldown/tag-627.html#627"><img src="../assets/text-bullet-list-tree.svg" width="12"></a> <a href = "../tags/abbot.html">Role of abbot</a> 
-  </p>
-  <p>
-     (6) <a href="../drilldown/tag-452.html#452"><img src="../assets/text-bullet-list-tree.svg" width="12"></a> <a href = "../tags/ajahn-tongrat.html">Ajahn Tongrat</a> 
-  </p>
-  <p>
-     (6) <a href="../drilldown/tag-452.html#452"><img src="../assets/text-bullet-list-tree.svg" width="12"></a> <a href = "../tags/ajahn-thanissaro.html">Ajahn Ṭhānissaro</a> 
+     (7) <a href="../drilldown/tag-572.html#572"><img src="../assets/text-bullet-list-tree.svg" width="12"></a> <a href = "../tags/western-psychology.html">Western psychology</a> 
+  </p>
+  <p>
+     (6) <a href="../drilldown/tag-628.html#628"><img src="../assets/text-bullet-list-tree.svg" width="12"></a> <a href = "../tags/abbot.html">Role of abbot</a> 
+  </p>
+  <p>
+     (6) <a href="../drilldown/tag-453.html#453"><img src="../assets/text-bullet-list-tree.svg" width="12"></a> <a href = "../tags/ajahn-tongrat.html">Ajahn Tongrat</a> 
+  </p>
+  <p>
+     (6) <a href="../drilldown/tag-453.html#453"><img src="../assets/text-bullet-list-tree.svg" width="12"></a> <a href = "../tags/ajahn-thanissaro.html">Ajahn Ṭhānissaro</a> 
   </p>
   <p>
      (6) <a href="../drilldown/tag-184.html#184"><img src="../assets/text-bullet-list-tree.svg" width="12"></a> <a href = "../tags/attachment-to-rites-and-rituals.html">Attachment to rites and rituals</a> (sīlabbata-parāmāsa)
   </p>
   <p>
-     (6) <a href="../drilldown/tag-224.html#224"><img src="../assets/text-bullet-list-tree.svg" width="12"></a> <a href = "../tags/contact.html">Contact</a> (phassa)
-  </p>
-  <p>
-     (6) <a href="../drilldown/tag-651.html#651"><img src="../assets/text-bullet-list-tree.svg" width="12"></a> <a href = "../tags/conventions.html">Conventions</a> 
-  </p>
-  <p>
-     (6) <a href="../drilldown/tag-482.html#482"><img src="../assets/text-bullet-list-tree.svg" width="12"></a> <a href = "../tags/dalai-lama.html">The Dalai Lama</a> 
+     (6) <a href="../drilldown/tag-652.html#652"><img src="../assets/text-bullet-list-tree.svg" width="12"></a> <a href = "../tags/conventions.html">Conventions</a> 
+  </p>
+  <p>
+     (6) <a href="../drilldown/tag-483.html#483"><img src="../assets/text-bullet-list-tree.svg" width="12"></a> <a href = "../tags/dalai-lama.html">The Dalai Lama</a> 
   </p>
   <p>
      (6) <a href="../drilldown/tag-302.html#302"><img src="../assets/text-bullet-list-tree.svg" width="12"></a> <a href = "../tags/entertainment-and-adornment.html">Entertainment and adornment</a> (nacca-gīta-vādita)
   </p>
   <p>
-     (6) <a href="../drilldown/tag-634.html#634"><img src="../assets/text-bullet-list-tree.svg" width="12"></a> <a href = "../tags/monastic-titles.html">Monastic titles</a> 
+     (6) <a href="../drilldown/tag-532.html#532"><img src="../assets/text-bullet-list-tree.svg" width="12"></a> <a href = "../tags/memory.html">Memory</a> 
+  </p>
+  <p>
+     (6) <a href="../drilldown/tag-635.html#635"><img src="../assets/text-bullet-list-tree.svg" width="12"></a> <a href = "../tags/monastic-titles.html">Monastic titles</a> 
   </p>
   <p>
      (6) <a href="../drilldown/tag-231.html#231"><img src="../assets/text-bullet-list-tree.svg" width="12"></a> <a href = "../tags/neutral-feeling.html">Neither-painful-nor-pleasant feeling</a> (adukkhamasukhā vedanā)
   </p>
   <p>
-     (6) <a href="../drilldown/tag-380.html#380"><img src="../assets/text-bullet-list-tree.svg" width="12"></a> <a href = "../tags/nimitta.html">Nimitta</a> 
-  </p>
-  <p>
-     (6) <a href="../drilldown/tag-700.html#700"><img src="../assets/text-bullet-list-tree.svg" width="12"></a> <a href = "../tags/online-community.html">Online community</a> 
-  </p>
-  <p>
-     (6) <a href="../drilldown/tag-373.html#373"><img src="../assets/text-bullet-list-tree.svg" width="12"></a> <a href = "../tags/postures.html">Four Postures</a> 
+     (6) <a href="../drilldown/tag-381.html#381"><img src="../assets/text-bullet-list-tree.svg" width="12"></a> <a href = "../tags/nimitta.html">Nimitta</a> 
+  </p>
+  <p>
+     (6) <a href="../drilldown/tag-701.html#701"><img src="../assets/text-bullet-list-tree.svg" width="12"></a> <a href = "../tags/online-community.html">Online community</a> 
+  </p>
+  <p>
+     (6) <a href="../drilldown/tag-374.html#374"><img src="../assets/text-bullet-list-tree.svg" width="12"></a> <a href = "../tags/postures.html">Four Postures</a> 
   </p>
   <p>
      (6) <a href="../drilldown/tag-276.html#276"><img src="../assets/text-bullet-list-tree.svg" width="12"></a> <a href = "../tags/protective-chants.html">Protective chants</a> (paritta)
   </p>
   <p>
-     (6) <a href="../drilldown/tag-618.html#618"><img src="../assets/text-bullet-list-tree.svg" width="12"></a> <a href = "../tags/patimokkha.html">Pāṭimokkha</a> 
-  </p>
-  <p>
-     (6) <a href="../drilldown/tag-618.html#618"><img src="../assets/text-bullet-list-tree.svg" width="12"></a> <a href = "../tags/rains-retreat.html">Rains retreat</a> (vassa)
-  </p>
-  <p>
-     (6) <a href="../drilldown/tag-362.html#362"><img src="../assets/text-bullet-list-tree.svg" width="12"></a> <a href = "../tags/recollectionvirtue.html">Recollection/Virtue</a> (sīlānussati)
+     (6) <a href="../drilldown/tag-619.html#619"><img src="../assets/text-bullet-list-tree.svg" width="12"></a> <a href = "../tags/patimokkha.html">Pāṭimokkha</a> 
+  </p>
+  <p>
+     (6) <a href="../drilldown/tag-619.html#619"><img src="../assets/text-bullet-list-tree.svg" width="12"></a> <a href = "../tags/rains-retreat.html">Rains retreat</a> (vassa)
+  </p>
+  <p>
+     (6) <a href="../drilldown/tag-363.html#363"><img src="../assets/text-bullet-list-tree.svg" width="12"></a> <a href = "../tags/recollectionvirtue.html">Recollection/Virtue</a> (sīlānussati)
   </p>
   <p>
      (6) <a href="../drilldown/tag-284.html#284"><img src="../assets/text-bullet-list-tree.svg" width="12"></a> <a href = "../tags/relics.html">Relics</a> 
@@ -2360,34 +850,37 @@
      (6) <a href="../drilldown/tag-156.html#156"><img src="../assets/text-bullet-list-tree.svg" width="12"></a> <a href = "../tags/sense-of-urgency.html">Sense of urgency</a> (saṃvega)
   </p>
   <p>
-     (6) <a href="../drilldown/tag-641.html#641"><img src="../assets/text-bullet-list-tree.svg" width="12"></a> <a href = "../tags/thai-sects.html">Thai sects</a> 
+     (6) <a href="../drilldown/tag-642.html#642"><img src="../assets/text-bullet-list-tree.svg" width="12"></a> <a href = "../tags/thai-sects.html">Thai sects</a> 
   </p>
   <p>
      (6) <a href="../drilldown/tag-111.html#111"><img src="../assets/text-bullet-list-tree.svg" width="12"></a> <a href = "../tags/treasures.html">Seven Treasures</a> (satta dhanā)
   </p>
   <p>
+     (6) <a href="../drilldown/tag-572.html#572"><img src="../assets/text-bullet-list-tree.svg" width="12"></a> <a href = "../tags/vajrayana.html">Vajrayāna</a> 
+  </p>
+  <p>
      (6) <a href="../drilldown/tag-342.html#342"><img src="../assets/text-bullet-list-tree.svg" width="12"></a> <a href = "../tags/visualization.html">Visualization</a> 
   </p>
   <p>
-     (6) <a href="../drilldown/tag-647.html#647"><img src="../assets/text-bullet-list-tree.svg" width="12"></a> <a href = "../tags/womens-monastic-forms.html">Women's monastic forms</a> 
-  </p>
-  <p>
-     (5) <a href="../drilldown/tag-452.html#452"><img src="../assets/text-bullet-list-tree.svg" width="12"></a> <a href = "../tags/ajahn-buddhadasa.html">Ajahn Buddhadāsa</a> 
-  </p>
-  <p>
-     (5) <a href="../drilldown/tag-452.html#452"><img src="../assets/text-bullet-list-tree.svg" width="12"></a> <a href = "../tags/ajahn-kinaree.html">Ajahn Kinaree</a> 
-  </p>
-  <p>
-     (5) <a href="../drilldown/tag-602.html#602"><img src="../assets/text-bullet-list-tree.svg" width="12"></a> <a href = "../tags/almsbowl.html">Almsbowl</a> 
-  </p>
-  <p>
-     (5) <a href="../drilldown/tag-670.html#670"><img src="../assets/text-bullet-list-tree.svg" width="12"></a> <a href = "../tags/artistic-expression.html">Artistic expression</a> 
+     (6) <a href="../drilldown/tag-648.html#648"><img src="../assets/text-bullet-list-tree.svg" width="12"></a> <a href = "../tags/womens-monastic-forms.html">Women's monastic forms</a> 
+  </p>
+  <p>
+     (5) <a href="../drilldown/tag-453.html#453"><img src="../assets/text-bullet-list-tree.svg" width="12"></a> <a href = "../tags/ajahn-buddhadasa.html">Ajahn Buddhadāsa</a> 
+  </p>
+  <p>
+     (5) <a href="../drilldown/tag-453.html#453"><img src="../assets/text-bullet-list-tree.svg" width="12"></a> <a href = "../tags/ajahn-kinaree.html">Ajahn Kinaree</a> 
+  </p>
+  <p>
+     (5) <a href="../drilldown/tag-603.html#603"><img src="../assets/text-bullet-list-tree.svg" width="12"></a> <a href = "../tags/almsbowl.html">Almsbowl</a> 
+  </p>
+  <p>
+     (5) <a href="../drilldown/tag-671.html#671"><img src="../assets/text-bullet-list-tree.svg" width="12"></a> <a href = "../tags/artistic-expression.html">Artistic expression</a> 
   </p>
   <p>
      (5) <a href="../drilldown/tag-059.html#59"><img src="../assets/text-bullet-list-tree.svg" width="12"></a> <a href = "../tags/birth.html">Birth</a> (jāti)
   </p>
   <p>
-     (5) <a href="../drilldown/tag-670.html#670"><img src="../assets/text-bullet-list-tree.svg" width="12"></a> <a href = "../tags/cleanliness.html">Cleanliness</a> 
+     (5) <a href="../drilldown/tag-671.html#671"><img src="../assets/text-bullet-list-tree.svg" width="12"></a> <a href = "../tags/cleanliness.html">Cleanliness</a> 
   </p>
   <p>
      (5) <a href="../drilldown/tag-302.html#302"><img src="../assets/text-bullet-list-tree.svg" width="12"></a> <a href = "../tags/eight-precepts.html">Eight Precepts</a> (aṭṭha sikkhāpadāni)
@@ -2399,64 +892,61 @@
      (5) <a href="../drilldown/tag-098.html#98"><img src="../assets/text-bullet-list-tree.svg" width="12"></a> <a href = "../tags/factors-of-awakening.html">Seven Factors of Awakening</a> (satta bojjhaṅgā)
   </p>
   <p>
-     (5) <a href="../drilldown/tag-547.html#547"><img src="../assets/text-bullet-list-tree.svg" width="12"></a> <a href = "../tags/historywestern-buddhism.html">History/Western Buddhism</a> 
-  </p>
-  <p>
-     (5) <a href="../drilldown/tag-488.html#488"><img src="../assets/text-bullet-list-tree.svg" width="12"></a> <a href = "../tags/lay-teachers.html">Lay teachers</a> 
-  </p>
-  <p>
-     (5) <a href="../drilldown/tag-573.html#573"><img src="../assets/text-bullet-list-tree.svg" width="12"></a> <a href = "../tags/mahayana.html">Mahāyāna</a> 
-  </p>
-  <p>
-     (5) <a href="../drilldown/tag-482.html#482"><img src="../assets/text-bullet-list-tree.svg" width="12"></a> <a href = "../tags/master-hsuan-hua.html">Master Hsuan Hua</a> 
-  </p>
-  <p>
-     (5) <a href="../drilldown/tag-531.html#531"><img src="../assets/text-bullet-list-tree.svg" width="12"></a> <a href = "../tags/memory.html">Memory</a> 
-  </p>
-  <p>
-     (5) <a href="../drilldown/tag-494.html#494"><img src="../assets/text-bullet-list-tree.svg" width="12"></a> <a href = "../tags/monasteries.html">Monasteries</a> 
-  </p>
-  <p>
-     (5) <a href="../drilldown/tag-697.html#697"><img src="../assets/text-bullet-list-tree.svg" width="12"></a> <a href = "../tags/pandemic.html">Pandemic</a> 
-  </p>
-  <p>
-     (5) <a href="../drilldown/tag-613.html#613"><img src="../assets/text-bullet-list-tree.svg" width="12"></a> <a href = "../tags/perception-of-a-samana.html">Perception of a samaṇa</a> (samaṇa saññā)
+     (5) <a href="../drilldown/tag-548.html#548"><img src="../assets/text-bullet-list-tree.svg" width="12"></a> <a href = "../tags/historywestern-buddhism.html">History/Western Buddhism</a> 
+  </p>
+  <p>
+     (5) <a href="../drilldown/tag-489.html#489"><img src="../assets/text-bullet-list-tree.svg" width="12"></a> <a href = "../tags/lay-teachers.html">Lay teachers</a> 
+  </p>
+  <p>
+     (5) <a href="../drilldown/tag-574.html#574"><img src="../assets/text-bullet-list-tree.svg" width="12"></a> <a href = "../tags/mahayana.html">Mahāyāna</a> 
+  </p>
+  <p>
+     (5) <a href="../drilldown/tag-483.html#483"><img src="../assets/text-bullet-list-tree.svg" width="12"></a> <a href = "../tags/master-hsuan-hua.html">Master Hsuan Hua</a> 
+  </p>
+  <p>
+     (5) <a href="../drilldown/tag-495.html#495"><img src="../assets/text-bullet-list-tree.svg" width="12"></a> <a href = "../tags/monasteries.html">Monasteries</a> 
+  </p>
+  <p>
+     (5) <a href="../drilldown/tag-698.html#698"><img src="../assets/text-bullet-list-tree.svg" width="12"></a> <a href = "../tags/pandemic.html">Pandemic</a> 
+  </p>
+  <p>
+     (5) <a href="../drilldown/tag-614.html#614"><img src="../assets/text-bullet-list-tree.svg" width="12"></a> <a href = "../tags/perception-of-a-samana.html">Perception of a samaṇa</a> (samaṇa saññā)
   </p>
   <p>
      (5) <a href="../drilldown/tag-122.html#122"><img src="../assets/text-bullet-list-tree.svg" width="12"></a> <a href = "../tags/perfections.html">Ten Perfections</a> (dasa pāramiyo)
   </p>
   <p>
-     (5) <a href="../drilldown/tag-362.html#362"><img src="../assets/text-bullet-list-tree.svg" width="12"></a> <a href = "../tags/recollectionsangha.html">Recollection/Saṅgha</a> (saṅghānussati)
+     (5) <a href="../drilldown/tag-363.html#363"><img src="../assets/text-bullet-list-tree.svg" width="12"></a> <a href = "../tags/recollectionsangha.html">Recollection/Saṅgha</a> (saṅghānussati)
   </p>
   <p>
      (5) <a href="../drilldown/tag-198.html#198"><img src="../assets/text-bullet-list-tree.svg" width="12"></a> <a href = "../tags/selfishness.html">Selfishness</a> 
   </p>
   <p>
-     (5) <a href="../drilldown/tag-605.html#605"><img src="../assets/text-bullet-list-tree.svg" width="12"></a> <a href = "../tags/shelter.html">Shelter</a> (senāsana)
-  </p>
-  <p>
-     (5) <a href="../drilldown/tag-700.html#700"><img src="../assets/text-bullet-list-tree.svg" width="12"></a> <a href = "../tags/technology.html">Technology</a> 
-  </p>
-  <p>
-     (5) <a href="../drilldown/tag-571.html#571"><img src="../assets/text-bullet-list-tree.svg" width="12"></a> <a href = "../tags/vajrayana.html">Vajrayāna</a> 
-  </p>
-  <p>
-     (5) <a href="../drilldown/tag-558.html#558"><img src="../assets/text-bullet-list-tree.svg" width="12"></a> <a href = "../tags/women-in-buddhism.html">Women in Buddhism</a> 
-  </p>
-  <p>
-     (4) <a href="../drilldown/tag-432.html#432"><img src="../assets/text-bullet-list-tree.svg" width="12"></a> <a href = "../tags/ajahn-chah-lineage.html">Ajahn Chah lineage</a> 
-  </p>
-  <p>
-     (4) <a href="../drilldown/tag-452.html#452"><img src="../assets/text-bullet-list-tree.svg" width="12"></a> <a href = "../tags/ajahn-lee-dhammadharo.html">Ajahn Lee Dhammadharo</a> 
+     (5) <a href="../drilldown/tag-606.html#606"><img src="../assets/text-bullet-list-tree.svg" width="12"></a> <a href = "../tags/shelter.html">Shelter</a> (senāsana)
+  </p>
+  <p>
+     (5) <a href="../drilldown/tag-701.html#701"><img src="../assets/text-bullet-list-tree.svg" width="12"></a> <a href = "../tags/technology.html">Technology</a> 
+  </p>
+  <p>
+     (5) <a href="../drilldown/tag-559.html#559"><img src="../assets/text-bullet-list-tree.svg" width="12"></a> <a href = "../tags/women-in-buddhism.html">Women in Buddhism</a> 
+  </p>
+  <p>
+     (4) <a href="../drilldown/tag-433.html#433"><img src="../assets/text-bullet-list-tree.svg" width="12"></a> <a href = "../tags/ajahn-chah-lineage.html">Ajahn Chah lineage</a> 
+  </p>
+  <p>
+     (4) <a href="../drilldown/tag-453.html#453"><img src="../assets/text-bullet-list-tree.svg" width="12"></a> <a href = "../tags/ajahn-lee-dhammadharo.html">Ajahn Lee Dhammadharo</a> 
   </p>
   <p>
      (4) <a href="../drilldown/tag-284.html#284"><img src="../assets/text-bullet-list-tree.svg" width="12"></a> <a href = "../tags/buddha-images.html">Buddha images</a> 
   </p>
   <p>
-     (4) <a href="../drilldown/tag-677.html#677"><img src="../assets/text-bullet-list-tree.svg" width="12"></a> <a href = "../tags/children.html">Children</a> 
-  </p>
-  <p>
-     (4) <a href="../drilldown/tag-687.html#687"><img src="../assets/text-bullet-list-tree.svg" width="12"></a> <a href = "../tags/crime.html">Crime</a> 
+     (4) <a href="../drilldown/tag-678.html#678"><img src="../assets/text-bullet-list-tree.svg" width="12"></a> <a href = "../tags/children.html">Children</a> 
+  </p>
+  <p>
+     (4) <a href="../drilldown/tag-688.html#688"><img src="../assets/text-bullet-list-tree.svg" width="12"></a> <a href = "../tags/crime.html">Crime</a> 
+  </p>
+  <p>
+     (4) <a href="../drilldown/tag-391.html#391"><img src="../assets/text-bullet-list-tree.svg" width="12"></a> <a href = "../tags/dhamma-online.html">Dhamma online</a> 
   </p>
   <p>
      (4) <a href="../drilldown/tag-092.html#92"><img src="../assets/text-bullet-list-tree.svg" width="12"></a> <a href = "../tags/faculties.html">Five Faculties</a> (pañca indriyā)
@@ -2468,7 +958,7 @@
      (4) <a href="../drilldown/tag-217.html#217"><img src="../assets/text-bullet-list-tree.svg" width="12"></a> <a href = "../tags/form.html">Form</a> (rūpa)
   </p>
   <p>
-     (4) <a href="../drilldown/tag-521.html#521"><img src="../assets/text-bullet-list-tree.svg" width="12"></a> <a href = "../tags/ghost.html">Ghost</a> 
+     (4) <a href="../drilldown/tag-522.html#522"><img src="../assets/text-bullet-list-tree.svg" width="12"></a> <a href = "../tags/ghost.html">Ghost</a> 
   </p>
   <p>
      (4) <a href="../drilldown/tag-168.html#168"><img src="../assets/text-bullet-list-tree.svg" width="12"></a> <a href = "../tags/heedlessness.html">Heedlessness</a> (pamāda)
@@ -2477,7 +967,7 @@
      (4) <a href="../drilldown/tag-008.html#8"><img src="../assets/text-bullet-list-tree.svg" width="12"></a> <a href = "../tags/malicious-speech.html">Malicious speech</a> (pisuṇāya vācā)
   </p>
   <p>
-     (4) <a href="../drilldown/tag-703.html#703"><img src="../assets/text-bullet-list-tree.svg" width="12"></a> <a href = "../tags/media.html">Media</a> 
+     (4) <a href="../drilldown/tag-704.html#704"><img src="../assets/text-bullet-list-tree.svg" width="12"></a> <a href = "../tags/media.html">Media</a> 
   </p>
   <p>
      (4) <a href="../drilldown/tag-000.html#0"><img src="../assets/text-bullet-list-tree.svg" width="12"></a> <a href = "../tags/non-contention.html">Non-contention</a> 
@@ -2489,79 +979,85 @@
      (4) <a href="../drilldown/tag-212.html#212"><img src="../assets/text-bullet-list-tree.svg" width="12"></a> <a href = "../tags/nutriment.html">Four Nutriments</a> (cattāro āhārā)
   </p>
   <p>
-     (4) <a href="../drilldown/tag-373.html#373"><img src="../assets/text-bullet-list-tree.svg" width="12"></a> <a href = "../tags/posturestanding.html">Posture/Standing</a> 
-  </p>
-  <p>
-     (4) <a href="../drilldown/tag-362.html#362"><img src="../assets/text-bullet-list-tree.svg" width="12"></a> <a href = "../tags/recollectiongenerosity.html">Recollection/Generosity</a> (cāgānussati)
-  </p>
-  <p>
-     (4) <a href="../drilldown/tag-670.html#670"><img src="../assets/text-bullet-list-tree.svg" width="12"></a> <a href = "../tags/recreationleisuresport.html">Recreation/leisure/sport</a> 
-  </p>
-  <p>
-     (4) <a href="../drilldown/tag-517.html#517"><img src="../assets/text-bullet-list-tree.svg" width="12"></a> <a href = "../tags/samsara.html">Saṃsāra</a> 
+     (4) <a href="../drilldown/tag-173.html#173"><img src="../assets/text-bullet-list-tree.svg" width="12"></a> <a href = "../tags/outflows.html">Outflows</a> (āsava)
+  </p>
+  <p>
+     (4) <a href="../drilldown/tag-473.html#473"><img src="../assets/text-bullet-list-tree.svg" width="12"></a> <a href = "../tags/p-a-payutto.html">P. A. Payutto</a> 
+  </p>
+  <p>
+     (4) <a href="../drilldown/tag-374.html#374"><img src="../assets/text-bullet-list-tree.svg" width="12"></a> <a href = "../tags/posturestanding.html">Posture/Standing</a> 
+  </p>
+  <p>
+     (4) <a href="../drilldown/tag-363.html#363"><img src="../assets/text-bullet-list-tree.svg" width="12"></a> <a href = "../tags/recollectiongenerosity.html">Recollection/Generosity</a> (cāgānussati)
+  </p>
+  <p>
+     (4) <a href="../drilldown/tag-671.html#671"><img src="../assets/text-bullet-list-tree.svg" width="12"></a> <a href = "../tags/recreationleisuresport.html">Recreation/leisure/sport</a> 
+  </p>
+  <p>
+     (4) <a href="../drilldown/tag-518.html#518"><img src="../assets/text-bullet-list-tree.svg" width="12"></a> <a href = "../tags/samsara.html">Saṃsāra</a> 
   </p>
   <p>
      (4) <a href="../drilldown/tag-000.html#0"><img src="../assets/text-bullet-list-tree.svg" width="12"></a> <a href = "../tags/self-reliance.html">Self-reliance</a> 
   </p>
   <p>
-     (4) <a href="../drilldown/tag-703.html#703"><img src="../assets/text-bullet-list-tree.svg" width="12"></a> <a href = "../tags/social-media.html">Social media</a> 
+     (4) <a href="../drilldown/tag-704.html#704"><img src="../assets/text-bullet-list-tree.svg" width="12"></a> <a href = "../tags/social-media.html">Social media</a> 
   </p>
   <p>
      (4) <a href="../drilldown/tag-168.html#168"><img src="../assets/text-bullet-list-tree.svg" width="12"></a> <a href = "../tags/spiritual-bypass.html">Spiritual bypass</a> 
   </p>
   <p>
-     (4) <a href="../drilldown/tag-488.html#488"><img src="../assets/text-bullet-list-tree.svg" width="12"></a> <a href = "../tags/upasika-kee-nanayon.html">Upasikā Kee Nanayon</a> 
-  </p>
-  <p>
-     (4) <a href="../drilldown/tag-573.html#573"><img src="../assets/text-bullet-list-tree.svg" width="12"></a> <a href = "../tags/zen.html">Zen</a> 
-  </p>
-  <p>
-     (3) <a href="../drilldown/tag-687.html#687"><img src="../assets/text-bullet-list-tree.svg" width="12"></a> <a href = "../tags/activism.html">Activism</a> 
-  </p>
-  <p>
-     (3) <a href="../drilldown/tag-452.html#452"><img src="../assets/text-bullet-list-tree.svg" width="12"></a> <a href = "../tags/ajahn-baen.html">Ajahn Baen</a> 
-  </p>
-  <p>
-     (3) <a href="../drilldown/tag-432.html#432"><img src="../assets/text-bullet-list-tree.svg" width="12"></a> <a href = "../tags/ajahn-jayasaro.html">Ajahn Jayasaro</a> 
-  </p>
-  <p>
-     (3) <a href="../drilldown/tag-452.html#452"><img src="../assets/text-bullet-list-tree.svg" width="12"></a> <a href = "../tags/ajahn-pannananda.html">Ajahn Paññānanda</a> 
-  </p>
-  <p>
-     (3) <a href="../drilldown/tag-452.html#452"><img src="../assets/text-bullet-list-tree.svg" width="12"></a> <a href = "../tags/ajahn-sao.html">Ajahn Sao</a> 
-  </p>
-  <p>
-     (3) <a href="../drilldown/tag-432.html#432"><img src="../assets/text-bullet-list-tree.svg" width="12"></a> <a href = "../tags/ajahn-sona.html">Ajahn Soṇa</a> 
-  </p>
-  <p>
-     (3) <a href="../drilldown/tag-432.html#432"><img src="../assets/text-bullet-list-tree.svg" width="12"></a> <a href = "../tags/ajahn-sucitto.html">Ajahn Sucitto</a> 
-  </p>
-  <p>
-     (3) <a href="../drilldown/tag-432.html#432"><img src="../assets/text-bullet-list-tree.svg" width="12"></a> <a href = "../tags/ajahn-viradhammo.html">Ajahn Viradhammo</a> 
+     (4) <a href="../drilldown/tag-489.html#489"><img src="../assets/text-bullet-list-tree.svg" width="12"></a> <a href = "../tags/upasika-kee-nanayon.html">Upasikā Kee Nanayon</a> 
+  </p>
+  <p>
+     (4) <a href="../drilldown/tag-574.html#574"><img src="../assets/text-bullet-list-tree.svg" width="12"></a> <a href = "../tags/zen.html">Zen</a> 
+  </p>
+  <p>
+     (3) <a href="../drilldown/tag-688.html#688"><img src="../assets/text-bullet-list-tree.svg" width="12"></a> <a href = "../tags/activism.html">Activism</a> 
+  </p>
+  <p>
+     (3) <a href="../drilldown/tag-453.html#453"><img src="../assets/text-bullet-list-tree.svg" width="12"></a> <a href = "../tags/ajahn-baen.html">Ajahn Baen</a> 
+  </p>
+  <p>
+     (3) <a href="../drilldown/tag-433.html#433"><img src="../assets/text-bullet-list-tree.svg" width="12"></a> <a href = "../tags/ajahn-jayasaro.html">Ajahn Jayasaro</a> 
+  </p>
+  <p>
+     (3) <a href="../drilldown/tag-453.html#453"><img src="../assets/text-bullet-list-tree.svg" width="12"></a> <a href = "../tags/ajahn-pannananda.html">Ajahn Paññānanda</a> 
+  </p>
+  <p>
+     (3) <a href="../drilldown/tag-453.html#453"><img src="../assets/text-bullet-list-tree.svg" width="12"></a> <a href = "../tags/ajahn-sao.html">Ajahn Sao</a> 
+  </p>
+  <p>
+     (3) <a href="../drilldown/tag-433.html#433"><img src="../assets/text-bullet-list-tree.svg" width="12"></a> <a href = "../tags/ajahn-sona.html">Ajahn Soṇa</a> 
+  </p>
+  <p>
+     (3) <a href="../drilldown/tag-433.html#433"><img src="../assets/text-bullet-list-tree.svg" width="12"></a> <a href = "../tags/ajahn-sucitto.html">Ajahn Sucitto</a> 
+  </p>
+  <p>
+     (3) <a href="../drilldown/tag-433.html#433"><img src="../assets/text-bullet-list-tree.svg" width="12"></a> <a href = "../tags/ajahn-viradhammo.html">Ajahn Viradhammo</a> 
   </p>
   <p>
      (3) <a href="../drilldown/tag-087.html#87"><img src="../assets/text-bullet-list-tree.svg" width="12"></a> <a href = "../tags/bases-of-success.html">Four Bases of Success</a> (cattāro iddhipādā)
   </p>
   <p>
-     (3) <a href="../drilldown/tag-664.html#664"><img src="../assets/text-bullet-list-tree.svg" width="12"></a> <a href = "../tags/blame-and-praise.html">Blame and praise</a> (nindā ca pasaṃsā ca)
+     (3) <a href="../drilldown/tag-476.html#476"><img src="../assets/text-bullet-list-tree.svg" width="12"></a> <a href = "../tags/bhikkhu-bodhi.html">Bhikkhu Bodhi</a> 
+  </p>
+  <p>
+     (3) <a href="../drilldown/tag-665.html#665"><img src="../assets/text-bullet-list-tree.svg" width="12"></a> <a href = "../tags/blame-and-praise.html">Blame and praise</a> (nindā ca pasaṃsā ca)
   </p>
   <p>
      (3) <a href="../drilldown/tag-342.html#342"><img src="../assets/text-bullet-list-tree.svg" width="12"></a> <a href = "../tags/body-scanning.html">Body scanning</a> 
   </p>
   <p>
-     (3) <a href="../drilldown/tag-356.html#356"><img src="../assets/text-bullet-list-tree.svg" width="12"></a> <a href = "../tags/buddho-mantra.html">Buddho mantra</a> 
-  </p>
-  <p>
-     (3) <a href="../drilldown/tag-605.html#605"><img src="../assets/text-bullet-list-tree.svg" width="12"></a> <a href = "../tags/building-projects.html">Building projects</a> 
-  </p>
-  <p>
-     (3) <a href="../drilldown/tag-506.html#506"><img src="../assets/text-bullet-list-tree.svg" width="12"></a> <a href = "../tags/cittavivieka.html">Cittaviveka Monastery</a> 
-  </p>
-  <p>
-     (3) <a href="../drilldown/tag-390.html#390"><img src="../assets/text-bullet-list-tree.svg" width="12"></a> <a href = "../tags/dhamma-online.html">Dhamma online</a> 
-  </p>
-  <p>
-     (3) <a href="../drilldown/tag-531.html#531"><img src="../assets/text-bullet-list-tree.svg" width="12"></a> <a href = "../tags/dreams.html">Dreams</a> 
+     (3) <a href="../drilldown/tag-357.html#357"><img src="../assets/text-bullet-list-tree.svg" width="12"></a> <a href = "../tags/buddho-mantra.html">Buddho mantra</a> 
+  </p>
+  <p>
+     (3) <a href="../drilldown/tag-606.html#606"><img src="../assets/text-bullet-list-tree.svg" width="12"></a> <a href = "../tags/building-projects.html">Building projects</a> 
+  </p>
+  <p>
+     (3) <a href="../drilldown/tag-507.html#507"><img src="../assets/text-bullet-list-tree.svg" width="12"></a> <a href = "../tags/cittavivieka.html">Cittaviveka Monastery</a> 
+  </p>
+  <p>
+     (3) <a href="../drilldown/tag-532.html#532"><img src="../assets/text-bullet-list-tree.svg" width="12"></a> <a href = "../tags/dreams.html">Dreams</a> 
   </p>
   <p>
      (3) <a href="../drilldown/tag-017.html#17"><img src="../assets/text-bullet-list-tree.svg" width="12"></a> <a href = "../tags/euthanasia.html">Euthanasia</a> 
@@ -2570,10 +1066,10 @@
      (3) <a href="../drilldown/tag-184.html#184"><img src="../assets/text-bullet-list-tree.svg" width="12"></a> <a href = "../tags/fetters.html">Ten Fetters</a> (dasa saṃyojanā)
   </p>
   <p>
-     (3) <a href="../drilldown/tag-539.html#539"><img src="../assets/text-bullet-list-tree.svg" width="12"></a> <a href = "../tags/history.html">History</a> 
-  </p>
-  <p>
-     (3) <a href="../drilldown/tag-539.html#539"><img src="../assets/text-bullet-list-tree.svg" width="12"></a> <a href = "../tags/historyother-theravada-traditions.html">History/Other Theravāda traditions</a> 
+     (3) <a href="../drilldown/tag-540.html#540"><img src="../assets/text-bullet-list-tree.svg" width="12"></a> <a href = "../tags/history.html">History</a> 
+  </p>
+  <p>
+     (3) <a href="../drilldown/tag-540.html#540"><img src="../assets/text-bullet-list-tree.svg" width="12"></a> <a href = "../tags/historyother-theravada-traditions.html">History/Other Theravāda traditions</a> 
   </p>
   <p>
      (3) <a href="../drilldown/tag-000.html#0"><img src="../assets/text-bullet-list-tree.svg" width="12"></a> <a href = "../tags/humility.html">Humility</a> 
@@ -2582,49 +1078,43 @@
      (3) <a href="../drilldown/tag-008.html#8"><img src="../assets/text-bullet-list-tree.svg" width="12"></a> <a href = "../tags/idle-chatter.html">Idle chatter</a> (samphappalāpa)
   </p>
   <p>
-     (3) <a href="../drilldown/tag-687.html#687"><img src="../assets/text-bullet-list-tree.svg" width="12"></a> <a href = "../tags/leadership.html">Leadership</a> 
+     (3) <a href="../drilldown/tag-688.html#688"><img src="../assets/text-bullet-list-tree.svg" width="12"></a> <a href = "../tags/leadership.html">Leadership</a> 
   </p>
   <p>
      (3) <a href="../drilldown/tag-008.html#8"><img src="../assets/text-bullet-list-tree.svg" width="12"></a> <a href = "../tags/listening.html">Listening</a> 
   </p>
   <p>
-     (3) <a href="../drilldown/tag-452.html#452"><img src="../assets/text-bullet-list-tree.svg" width="12"></a> <a href = "../tags/mae-chee-kaew.html">Mae Chee Kaew</a> 
-  </p>
-  <p>
-     (3) <a href="../drilldown/tag-671.html#671"><img src="../assets/text-bullet-list-tree.svg" width="12"></a> <a href = "../tags/mental-illness.html">Mental illness</a> 
+     (3) <a href="../drilldown/tag-453.html#453"><img src="../assets/text-bullet-list-tree.svg" width="12"></a> <a href = "../tags/mae-chee-kaew.html">Mae Chee Kaew</a> 
+  </p>
+  <p>
+     (3) <a href="../drilldown/tag-672.html#672"><img src="../assets/text-bullet-list-tree.svg" width="12"></a> <a href = "../tags/mental-illness.html">Mental illness</a> 
   </p>
   <p>
      (3) <a href="../drilldown/tag-211.html#211"><img src="../assets/text-bullet-list-tree.svg" width="12"></a> <a href = "../tags/moods-of-the-mind.html">Moods of the mind</a> (Arom kong git <em>Thai</em>)
   </p>
   <p>
-     (3) <a href="../drilldown/tag-173.html#173"><img src="../assets/text-bullet-list-tree.svg" width="12"></a> <a href = "../tags/outflows.html">Outflows</a> (āsava)
-  </p>
-  <p>
-     (3) <a href="../drilldown/tag-472.html#472"><img src="../assets/text-bullet-list-tree.svg" width="12"></a> <a href = "../tags/p-a-payutto.html">P. A. Payutto</a> 
-  </p>
-  <p>
-     (3) <a href="../drilldown/tag-670.html#670"><img src="../assets/text-bullet-list-tree.svg" width="12"></a> <a href = "../tags/pace-of-life.html">Pace of life</a> 
-  </p>
-  <p>
-     (3) <a href="../drilldown/tag-506.html#506"><img src="../assets/text-bullet-list-tree.svg" width="12"></a> <a href = "../tags/pacific-hermitage.html">Pacific Hermitage</a> 
-  </p>
-  <p>
-     (3) <a href="../drilldown/tag-373.html#373"><img src="../assets/text-bullet-list-tree.svg" width="12"></a> <a href = "../tags/posturelying-down.html">Posture/Lying down</a> 
-  </p>
-  <p>
-     (3) <a href="../drilldown/tag-618.html#618"><img src="../assets/text-bullet-list-tree.svg" width="12"></a> <a href = "../tags/protocols.html">Protocols</a> (kiccavatta)
-  </p>
-  <p>
-     (3) <a href="../drilldown/tag-488.html#488"><img src="../assets/text-bullet-list-tree.svg" width="12"></a> <a href = "../tags/ram-dass.html">Ram Dass</a> 
-  </p>
-  <p>
-     (3) <a href="../drilldown/tag-488.html#488"><img src="../assets/text-bullet-list-tree.svg" width="12"></a> <a href = "../tags/s-n-goenka.html">S. N. Goenka</a> 
-  </p>
-  <p>
-     (3) <a href="../drilldown/tag-571.html#571"><img src="../assets/text-bullet-list-tree.svg" width="12"></a> <a href = "../tags/secular-buddhism.html">Secular Buddhism</a> 
-  </p>
-  <p>
-     (3) <a href="../drilldown/tag-571.html#571"><img src="../assets/text-bullet-list-tree.svg" width="12"></a> <a href = "../tags/spiritual-traditions.html">Spiritual traditions</a> 
+     (3) <a href="../drilldown/tag-671.html#671"><img src="../assets/text-bullet-list-tree.svg" width="12"></a> <a href = "../tags/pace-of-life.html">Pace of life</a> 
+  </p>
+  <p>
+     (3) <a href="../drilldown/tag-507.html#507"><img src="../assets/text-bullet-list-tree.svg" width="12"></a> <a href = "../tags/pacific-hermitage.html">Pacific Hermitage</a> 
+  </p>
+  <p>
+     (3) <a href="../drilldown/tag-374.html#374"><img src="../assets/text-bullet-list-tree.svg" width="12"></a> <a href = "../tags/posturelying-down.html">Posture/Lying down</a> 
+  </p>
+  <p>
+     (3) <a href="../drilldown/tag-619.html#619"><img src="../assets/text-bullet-list-tree.svg" width="12"></a> <a href = "../tags/protocols.html">Protocols</a> (kiccavatta)
+  </p>
+  <p>
+     (3) <a href="../drilldown/tag-489.html#489"><img src="../assets/text-bullet-list-tree.svg" width="12"></a> <a href = "../tags/ram-dass.html">Ram Dass</a> 
+  </p>
+  <p>
+     (3) <a href="../drilldown/tag-489.html#489"><img src="../assets/text-bullet-list-tree.svg" width="12"></a> <a href = "../tags/s-n-goenka.html">S. N. Goenka</a> 
+  </p>
+  <p>
+     (3) <a href="../drilldown/tag-572.html#572"><img src="../assets/text-bullet-list-tree.svg" width="12"></a> <a href = "../tags/secular-buddhism.html">Secular Buddhism</a> 
+  </p>
+  <p>
+     (3) <a href="../drilldown/tag-572.html#572"><img src="../assets/text-bullet-list-tree.svg" width="12"></a> <a href = "../tags/spiritual-traditions.html">Spiritual traditions</a> 
   </p>
   <p>
      (3) <a href="../drilldown/tag-016.html#16"><img src="../assets/text-bullet-list-tree.svg" width="12"></a> <a href = "../tags/stealing.html">Stealing</a> (adinnādāna)
@@ -2633,16 +1123,19 @@
      (3) <a href="../drilldown/tag-017.html#17"><img src="../assets/text-bullet-list-tree.svg" width="12"></a> <a href = "../tags/suicide.html">Suicide</a> 
   </p>
   <p>
-     (3) <a href="../drilldown/tag-647.html#647"><img src="../assets/text-bullet-list-tree.svg" width="12"></a> <a href = "../tags/siladhara.html">Sīladharā</a> 
-  </p>
-  <p>
-     (3) <a href="../drilldown/tag-641.html#641"><img src="../assets/text-bullet-list-tree.svg" width="12"></a> <a href = "../tags/temporary-ordination.html">Temporary ordination</a> 
-  </p>
-  <p>
-     (3) <a href="../drilldown/tag-496.html#496"><img src="../assets/text-bullet-list-tree.svg" width="12"></a> <a href = "../tags/thai-ajahn-chah-monasteries.html">Thai Ajahn Chah monasteries</a> 
-  </p>
-  <p>
-     (3) <a href="../drilldown/tag-641.html#641"><img src="../assets/text-bullet-list-tree.svg" width="12"></a> <a href = "../tags/types-of-monks.html">Types of monks</a> 
+     (3) <a href="../drilldown/tag-648.html#648"><img src="../assets/text-bullet-list-tree.svg" width="12"></a> <a href = "../tags/siladhara.html">Sīladharā</a> 
+  </p>
+  <p>
+     (3) <a href="../drilldown/tag-642.html#642"><img src="../assets/text-bullet-list-tree.svg" width="12"></a> <a href = "../tags/temporary-ordination.html">Temporary ordination</a> 
+  </p>
+  <p>
+     (3) <a href="../drilldown/tag-497.html#497"><img src="../assets/text-bullet-list-tree.svg" width="12"></a> <a href = "../tags/thai-ajahn-chah-monasteries.html">Thai Ajahn Chah monasteries</a> 
+  </p>
+  <p>
+     (3) <a href="../drilldown/tag-642.html#642"><img src="../assets/text-bullet-list-tree.svg" width="12"></a> <a href = "../tags/types-of-monks.html">Types of monks</a> 
+  </p>
+  <p>
+     (3) <a href="../drilldown/tag-476.html#476"><img src="../assets/text-bullet-list-tree.svg" width="12"></a> <a href = "../tags/ven-analayo.html">Venerable Analayo</a> 
   </p>
   <p>
      (3) <a href="../drilldown/tag-273.html#273"><img src="../assets/text-bullet-list-tree.svg" width="12"></a> <a href = "../tags/visiting-holy-sites.html">Visiting holy sites</a> 
@@ -2654,13 +1147,13 @@
      (2) <a href="../drilldown/tag-168.html#168"><img src="../assets/text-bullet-list-tree.svg" width="12"></a> <a href = "../tags/abuseviolence.html">Abuse/violence</a> 
   </p>
   <p>
-     (2) <a href="../drilldown/tag-432.html#432"><img src="../assets/text-bullet-list-tree.svg" width="12"></a> <a href = "../tags/ajahn-anan.html">Ajahn Anan</a> 
+     (2) <a href="../drilldown/tag-433.html#433"><img src="../assets/text-bullet-list-tree.svg" width="12"></a> <a href = "../tags/ajahn-anan.html">Ajahn Anan</a> 
   </p>
   <p>
      (2) <a href="../drilldown/tag-279.html#279"><img src="../assets/text-bullet-list-tree.svg" width="12"></a> <a href = "../tags/ajahn-chah-remembrance-day.html">Ajahn Chah Remembrance Day</a> 
   </p>
   <p>
-     (2) <a href="../drilldown/tag-432.html#432"><img src="../assets/text-bullet-list-tree.svg" width="12"></a> <a href = "../tags/ajahn-jotipalo.html">Ajahn Jotipālo</a> 
+     (2) <a href="../drilldown/tag-433.html#433"><img src="../assets/text-bullet-list-tree.svg" width="12"></a> <a href = "../tags/ajahn-jotipalo.html">Ajahn Jotipālo</a> 
   </p>
   <p>
      (2) <a href="../drilldown/tag-211.html#211"><img src="../assets/text-bullet-list-tree.svg" width="12"></a> <a href = "../tags/beauty.html">Beauty</a> 
@@ -2669,22 +1162,22 @@
      (2) <a href="../drilldown/tag-143.html#143"><img src="../assets/text-bullet-list-tree.svg" width="12"></a> <a href = "../tags/bodhisattva.html">Bodhisattva</a> 
   </p>
   <p>
-     (2) <a href="../drilldown/tag-583.html#583"><img src="../assets/text-bullet-list-tree.svg" width="12"></a> <a href = "../tags/celibacy.html">Celibacy</a> (brahmacariyā)
-  </p>
-  <p>
-     (2) <a href="../drilldown/tag-472.html#472"><img src="../assets/text-bullet-list-tree.svg" width="12"></a> <a href = "../tags/chao-khun-upali.html">Tan Chao Khun Upālī Guṇūpamājahn</a> 
-  </p>
-  <p>
-     (2) <a href="../drilldown/tag-512.html#512"><img src="../assets/text-bullet-list-tree.svg" width="12"></a> <a href = "../tags/city-of-ten-thousand-buddhas.html">City of Ten Thousand Buddhas</a> 
-  </p>
-  <p>
-     (2) <a href="../drilldown/tag-618.html#618"><img src="../assets/text-bullet-list-tree.svg" width="12"></a> <a href = "../tags/confession.html">Confession</a> 
-  </p>
-  <p>
-     (2) <a href="../drilldown/tag-687.html#687"><img src="../assets/text-bullet-list-tree.svg" width="12"></a> <a href = "../tags/corruption.html">Corruption</a> 
-  </p>
-  <p>
-     (2) <a href="../drilldown/tag-390.html#390"><img src="../assets/text-bullet-list-tree.svg" width="12"></a> <a href = "../tags/dhamma-discussion.html">Dhamma discussion</a> 
+     (2) <a href="../drilldown/tag-584.html#584"><img src="../assets/text-bullet-list-tree.svg" width="12"></a> <a href = "../tags/celibacy.html">Celibacy</a> (brahmacariyā)
+  </p>
+  <p>
+     (2) <a href="../drilldown/tag-473.html#473"><img src="../assets/text-bullet-list-tree.svg" width="12"></a> <a href = "../tags/chao-khun-upali.html">Tan Chao Khun Upālī Guṇūpamājahn</a> 
+  </p>
+  <p>
+     (2) <a href="../drilldown/tag-513.html#513"><img src="../assets/text-bullet-list-tree.svg" width="12"></a> <a href = "../tags/city-of-ten-thousand-buddhas.html">City of Ten Thousand Buddhas</a> 
+  </p>
+  <p>
+     (2) <a href="../drilldown/tag-619.html#619"><img src="../assets/text-bullet-list-tree.svg" width="12"></a> <a href = "../tags/confession.html">Confession</a> 
+  </p>
+  <p>
+     (2) <a href="../drilldown/tag-688.html#688"><img src="../assets/text-bullet-list-tree.svg" width="12"></a> <a href = "../tags/corruption.html">Corruption</a> 
+  </p>
+  <p>
+     (2) <a href="../drilldown/tag-391.html#391"><img src="../assets/text-bullet-list-tree.svg" width="12"></a> <a href = "../tags/dhamma-discussion.html">Dhamma discussion</a> 
   </p>
   <p>
      (2) <a href="../drilldown/tag-133.html#133"><img src="../assets/text-bullet-list-tree.svg" width="12"></a> <a href = "../tags/disenchantment.html">Disenchantment</a> (nibbidā)
@@ -2696,31 +1189,31 @@
      (2) <a href="../drilldown/tag-302.html#302"><img src="../assets/text-bullet-list-tree.svg" width="12"></a> <a href = "../tags/eating-after-noon.html">Eating after noon</a> (vikāla-bhojana)
   </p>
   <p>
-     (2) <a href="../drilldown/tag-671.html#671"><img src="../assets/text-bullet-list-tree.svg" width="12"></a> <a href = "../tags/excercise.html">Excercise</a> 
+     (2) <a href="../drilldown/tag-672.html#672"><img src="../assets/text-bullet-list-tree.svg" width="12"></a> <a href = "../tags/excercise.html">Excercise</a> 
   </p>
   <p>
      (2) <a href="../drilldown/tag-279.html#279"><img src="../assets/text-bullet-list-tree.svg" width="12"></a> <a href = "../tags/festival-days.html">Festival days</a> 
   </p>
   <p>
-     (2) <a href="../drilldown/tag-641.html#641"><img src="../assets/text-bullet-list-tree.svg" width="12"></a> <a href = "../tags/forest-versus-city-monks.html">Forest versus city monks</a> 
-  </p>
-  <p>
-     (2) <a href="../drilldown/tag-539.html#539"><img src="../assets/text-bullet-list-tree.svg" width="12"></a> <a href = "../tags/geographythailand.html">Geography/Thailand</a> 
+     (2) <a href="../drilldown/tag-642.html#642"><img src="../assets/text-bullet-list-tree.svg" width="12"></a> <a href = "../tags/forest-versus-city-monks.html">Forest versus city monks</a> 
+  </p>
+  <p>
+     (2) <a href="../drilldown/tag-540.html#540"><img src="../assets/text-bullet-list-tree.svg" width="12"></a> <a href = "../tags/geographythailand.html">Geography/Thailand</a> 
   </p>
   <p>
      (2) <a href="../drilldown/tag-156.html#156"><img src="../assets/text-bullet-list-tree.svg" width="12"></a> <a href = "../tags/heedfulness.html">Heedfulness</a> (appamāda)
   </p>
   <p>
-     (2) <a href="../drilldown/tag-521.html#521"><img src="../assets/text-bullet-list-tree.svg" width="12"></a> <a href = "../tags/hell.html">Hell</a> 
-  </p>
-  <p>
-     (2) <a href="../drilldown/tag-539.html#539"><img src="../assets/text-bullet-list-tree.svg" width="12"></a> <a href = "../tags/historymahayana-buddhism.html">History/Mahāyāna Buddhism</a> 
+     (2) <a href="../drilldown/tag-522.html#522"><img src="../assets/text-bullet-list-tree.svg" width="12"></a> <a href = "../tags/hell.html">Hell</a> 
+  </p>
+  <p>
+     (2) <a href="../drilldown/tag-540.html#540"><img src="../assets/text-bullet-list-tree.svg" width="12"></a> <a href = "../tags/historymahayana-buddhism.html">History/Mahāyāna Buddhism</a> 
   </p>
   <p>
      (2) <a href="../drilldown/tag-173.html#173"><img src="../assets/text-bullet-list-tree.svg" width="12"></a> <a href = "../tags/ignorance.html">Ignorance</a> (avijjāsava)
   </p>
   <p>
-     (2) <a href="../drilldown/tag-703.html#703"><img src="../assets/text-bullet-list-tree.svg" width="12"></a> <a href = "../tags/internet.html">Internet</a> 
+     (2) <a href="../drilldown/tag-704.html#704"><img src="../assets/text-bullet-list-tree.svg" width="12"></a> <a href = "../tags/internet.html">Internet</a> 
   </p>
   <p>
      (2) <a href="../drilldown/tag-211.html#211"><img src="../assets/text-bullet-list-tree.svg" width="12"></a> <a href = "../tags/intuition.html">Intuition</a> 
@@ -2729,28 +1222,28 @@
      (2) <a href="../drilldown/tag-342.html#342"><img src="../assets/text-bullet-list-tree.svg" width="12"></a> <a href = "../tags/kasina.html">Kasiṇa</a> 
   </p>
   <p>
-     (2) <a href="../drilldown/tag-356.html#356"><img src="../assets/text-bullet-list-tree.svg" width="12"></a> <a href = "../tags/mantra.html">Mantra</a> 
-  </p>
-  <p>
-     (2) <a href="../drilldown/tag-380.html#380"><img src="../assets/text-bullet-list-tree.svg" width="12"></a> <a href = "../tags/meditationresults.html">Meditation/Results</a> 
-  </p>
-  <p>
-     (2) <a href="../drilldown/tag-428.html#428"><img src="../assets/text-bullet-list-tree.svg" width="12"></a> <a href = "../tags/monastic-teachers.html">Monastic teachers</a> 
+     (2) <a href="../drilldown/tag-357.html#357"><img src="../assets/text-bullet-list-tree.svg" width="12"></a> <a href = "../tags/mantra.html">Mantra</a> 
+  </p>
+  <p>
+     (2) <a href="../drilldown/tag-381.html#381"><img src="../assets/text-bullet-list-tree.svg" width="12"></a> <a href = "../tags/meditationresults.html">Meditation/Results</a> 
+  </p>
+  <p>
+     (2) <a href="../drilldown/tag-429.html#429"><img src="../assets/text-bullet-list-tree.svg" width="12"></a> <a href = "../tags/monastic-teachers.html">Monastic teachers</a> 
   </p>
   <p>
      (2) <a href="../drilldown/tag-143.html#143"><img src="../assets/text-bullet-list-tree.svg" width="12"></a> <a href = "../tags/non-return.html">Non-return</a> (anāgamī)
   </p>
   <p>
-     (2) <a href="../drilldown/tag-475.html#475"><img src="../assets/text-bullet-list-tree.svg" width="12"></a> <a href = "../tags/preah-mahaghosananda.html">Preah Mahāghosānanda</a> 
+     (2) <a href="../drilldown/tag-476.html#476"><img src="../assets/text-bullet-list-tree.svg" width="12"></a> <a href = "../tags/preah-mahaghosananda.html">Preah Mahāghosānanda</a> 
   </p>
   <p>
      (2) <a href="../drilldown/tag-274.html#274"><img src="../assets/text-bullet-list-tree.svg" width="12"></a> <a href = "../tags/puja.html">Pūjā</a> 
   </p>
   <p>
-     (2) <a href="../drilldown/tag-564.html#564"><img src="../assets/text-bullet-list-tree.svg" width="12"></a> <a href = "../tags/question-in-thai.html">Question in Thai</a> 
-  </p>
-  <p>
-     (2) <a href="../drilldown/tag-362.html#362"><img src="../assets/text-bullet-list-tree.svg" width="12"></a> <a href = "../tags/recollectionpeace.html">Recollection/Peace</a> (upasamānussati)
+     (2) <a href="../drilldown/tag-565.html#565"><img src="../assets/text-bullet-list-tree.svg" width="12"></a> <a href = "../tags/question-in-thai.html">Question in Thai</a> 
+  </p>
+  <p>
+     (2) <a href="../drilldown/tag-363.html#363"><img src="../assets/text-bullet-list-tree.svg" width="12"></a> <a href = "../tags/recollectionpeace.html">Recollection/Peace</a> (upasamānussati)
   </p>
   <p>
      (2) <a href="../drilldown/tag-016.html#16"><img src="../assets/text-bullet-list-tree.svg" width="12"></a> <a href = "../tags/right-action.html">Right Action</a> (sammā-kammanta)
@@ -2759,25 +1252,25 @@
      (2) <a href="../drilldown/tag-342.html#342"><img src="../assets/text-bullet-list-tree.svg" width="12"></a> <a href = "../tags/sound-of-silence.html">Sound of silence</a> 
   </p>
   <p>
-     (2) <a href="../drilldown/tag-641.html#641"><img src="../assets/text-bullet-list-tree.svg" width="12"></a> <a href = "../tags/study-monks.html">Study monks</a> 
+     (2) <a href="../drilldown/tag-642.html#642"><img src="../assets/text-bullet-list-tree.svg" width="12"></a> <a href = "../tags/study-monks.html">Study monks</a> 
   </p>
   <p>
      (2) <a href="../drilldown/tag-284.html#284"><img src="../assets/text-bullet-list-tree.svg" width="12"></a> <a href = "../tags/stupasmonuments.html">Stupas/monuments</a> 
   </p>
   <p>
-     (2) <a href="../drilldown/tag-503.html#503"><img src="../assets/text-bullet-list-tree.svg" width="12"></a> <a href = "../tags/wat-pah-ban-tat.html">Wat Pah Ban Tat</a> 
-  </p>
-  <p>
-     (2) <a href="../drilldown/tag-496.html#496"><img src="../assets/text-bullet-list-tree.svg" width="12"></a> <a href = "../tags/wat-tam-saeng-pet.html">Wat Tam Saeng Pet</a> 
-  </p>
-  <p>
-     (2) <a href="../drilldown/tag-569.html#569"><img src="../assets/text-bullet-list-tree.svg" width="12"></a> <a href = "../tags/winnie-the-pooh.html">Winnie-the-Pooh</a> 
-  </p>
-  <p>
-     (2) <a href="../drilldown/tag-664.html#664"><img src="../assets/text-bullet-list-tree.svg" width="12"></a> <a href = "../tags/worldly-conditions.html">Eight Worldly Conditions</a> (aṭṭha lokadhammā)
-  </p>
-  <p>
-     (2) <a href="../drilldown/tag-380.html#380"><img src="../assets/text-bullet-list-tree.svg" width="12"></a> <a href = "../tags/wrong-concentration.html">Wrong concentration</a> (micchā-samādhi)
+     (2) <a href="../drilldown/tag-504.html#504"><img src="../assets/text-bullet-list-tree.svg" width="12"></a> <a href = "../tags/wat-pah-ban-tat.html">Wat Pah Ban Tat</a> 
+  </p>
+  <p>
+     (2) <a href="../drilldown/tag-497.html#497"><img src="../assets/text-bullet-list-tree.svg" width="12"></a> <a href = "../tags/wat-tam-saeng-pet.html">Wat Tam Saeng Pet</a> 
+  </p>
+  <p>
+     (2) <a href="../drilldown/tag-570.html#570"><img src="../assets/text-bullet-list-tree.svg" width="12"></a> <a href = "../tags/winnie-the-pooh.html">Winnie-the-Pooh</a> 
+  </p>
+  <p>
+     (2) <a href="../drilldown/tag-665.html#665"><img src="../assets/text-bullet-list-tree.svg" width="12"></a> <a href = "../tags/worldly-conditions.html">Eight Worldly Conditions</a> (aṭṭha lokadhammā)
+  </p>
+  <p>
+     (2) <a href="../drilldown/tag-381.html#381"><img src="../assets/text-bullet-list-tree.svg" width="12"></a> <a href = "../tags/wrong-concentration.html">Wrong concentration</a> (micchā-samādhi)
   </p>
   <p>
      (1) <a href="../drilldown/tag-017.html#17"><img src="../assets/text-bullet-list-tree.svg" width="12"></a> <a href = "../tags/abortion.html">Abortion</a> 
@@ -2786,82 +1279,79 @@
      (1) <a href="../drilldown/tag-168.html#168"><img src="../assets/text-bullet-list-tree.svg" width="12"></a> <a href = "../tags/addiction.html">Addiction</a> 
   </p>
   <p>
-     (1) <a href="../drilldown/tag-703.html#703"><img src="../assets/text-bullet-list-tree.svg" width="12"></a> <a href = "../tags/advertizing.html">Advertizing</a> 
+     (1) <a href="../drilldown/tag-704.html#704"><img src="../assets/text-bullet-list-tree.svg" width="12"></a> <a href = "../tags/advertizing.html">Advertizing</a> 
   </p>
   <p>
      (1) <a href="../drilldown/tag-079.html#79"><img src="../assets/text-bullet-list-tree.svg" width="12"></a> <a href = "../tags/aids-to-awakening.html">Aids to Awakening</a> (bodhipakkhiyādhammā)
   </p>
   <p>
-     (1) <a href="../drilldown/tag-432.html#432"><img src="../assets/text-bullet-list-tree.svg" width="12"></a> <a href = "../tags/ajahn-anek.html">Ajahn Anek</a> 
-  </p>
-  <p>
-     (1) <a href="../drilldown/tag-432.html#432"><img src="../assets/text-bullet-list-tree.svg" width="12"></a> <a href = "../tags/ajahn-chu.html">Ajahn Chu</a> 
-  </p>
-  <p>
-     (1) <a href="../drilldown/tag-452.html#452"><img src="../assets/text-bullet-list-tree.svg" width="12"></a> <a href = "../tags/ajahn-dune.html">Ajahn Dune</a> 
-  </p>
-  <p>
-     (1) <a href="../drilldown/tag-452.html#452"><img src="../assets/text-bullet-list-tree.svg" width="12"></a> <a href = "../tags/ajahn-fuang.html">Ajahn Fuang</a> 
-  </p>
-  <p>
-     (1) <a href="../drilldown/tag-432.html#432"><img src="../assets/text-bullet-list-tree.svg" width="12"></a> <a href = "../tags/ajahn-gavesako.html">Ajahn Gavesako</a> 
-  </p>
-  <p>
-     (1) <a href="../drilldown/tag-432.html#432"><img src="../assets/text-bullet-list-tree.svg" width="12"></a> <a href = "../tags/ajahn-jun.html">Ajahn Jun</a> 
-  </p>
-  <p>
-     (1) <a href="../drilldown/tag-452.html#452"><img src="../assets/text-bullet-list-tree.svg" width="12"></a> <a href = "../tags/ajahn-kaew.html">Ajahn Kaew</a> 
-  </p>
-  <p>
-     (1) <a href="../drilldown/tag-432.html#432"><img src="../assets/text-bullet-list-tree.svg" width="12"></a> <a href = "../tags/ajahn-maha-amon.html">Ajahn Mahā Amon</a> 
-  </p>
-  <p>
-     (1) <a href="../drilldown/tag-452.html#452"><img src="../assets/text-bullet-list-tree.svg" width="12"></a> <a href = "../tags/ajahn-maha-chatchai.html">Ajahn Mahā Chatchai</a> 
-  </p>
-  <p>
-     (1) <a href="../drilldown/tag-432.html#432"><img src="../assets/text-bullet-list-tree.svg" width="12"></a> <a href = "../tags/ajahn-pavaro.html">Ajahn Pavaro</a> 
-  </p>
-  <p>
-     (1) <a href="../drilldown/tag-452.html#452"><img src="../assets/text-bullet-list-tree.svg" width="12"></a> <a href = "../tags/ajahn-piyadhammo.html">Ajahn Piyadhammo</a> 
-  </p>
-  <p>
-     (1) <a href="../drilldown/tag-452.html#452"><img src="../assets/text-bullet-list-tree.svg" width="12"></a> <a href = "../tags/ajahn-plien.html">Ajahn Plien</a> 
-  </p>
-  <p>
-     (1) <a href="../drilldown/tag-452.html#452"><img src="../assets/text-bullet-list-tree.svg" width="12"></a> <a href = "../tags/ajahn-supah.html">Ajahn Supah</a> 
-  </p>
-  <p>
-     (1) <a href="../drilldown/tag-452.html#452"><img src="../assets/text-bullet-list-tree.svg" width="12"></a> <a href = "../tags/ajahn-tate.html">Ajahn Tate</a> 
-  </p>
-  <p>
-     (1) <a href="../drilldown/tag-432.html#432"><img src="../assets/text-bullet-list-tree.svg" width="12"></a> <a href = "../tags/ajahn-tiradhammo.html">Ajahn Tiradhammo</a> 
-  </p>
-  <p>
-     (1) <a href="../drilldown/tag-432.html#432"><img src="../assets/text-bullet-list-tree.svg" width="12"></a> <a href = "../tags/ajahn-toon.html">Ajahn Toon</a> 
-  </p>
-  <p>
-     (1) <a href="../drilldown/tag-452.html#452"><img src="../assets/text-bullet-list-tree.svg" width="12"></a> <a href = "../tags/ajahn-wanchai.html">Ajahn Wanchai</a> 
-  </p>
-  <p>
-     (1) <a href="../drilldown/tag-506.html#506"><img src="../assets/text-bullet-list-tree.svg" width="12"></a> <a href = "../tags/amaravati.html">Amaravati Monastery</a> 
+     (1) <a href="../drilldown/tag-433.html#433"><img src="../assets/text-bullet-list-tree.svg" width="12"></a> <a href = "../tags/ajahn-anek.html">Ajahn Anek</a> 
+  </p>
+  <p>
+     (1) <a href="../drilldown/tag-433.html#433"><img src="../assets/text-bullet-list-tree.svg" width="12"></a> <a href = "../tags/ajahn-chu.html">Ajahn Chu</a> 
+  </p>
+  <p>
+     (1) <a href="../drilldown/tag-453.html#453"><img src="../assets/text-bullet-list-tree.svg" width="12"></a> <a href = "../tags/ajahn-dune.html">Ajahn Dune</a> 
+  </p>
+  <p>
+     (1) <a href="../drilldown/tag-453.html#453"><img src="../assets/text-bullet-list-tree.svg" width="12"></a> <a href = "../tags/ajahn-fuang.html">Ajahn Fuang</a> 
+  </p>
+  <p>
+     (1) <a href="../drilldown/tag-433.html#433"><img src="../assets/text-bullet-list-tree.svg" width="12"></a> <a href = "../tags/ajahn-gavesako.html">Ajahn Gavesako</a> 
+  </p>
+  <p>
+     (1) <a href="../drilldown/tag-433.html#433"><img src="../assets/text-bullet-list-tree.svg" width="12"></a> <a href = "../tags/ajahn-jun.html">Ajahn Jun</a> 
+  </p>
+  <p>
+     (1) <a href="../drilldown/tag-453.html#453"><img src="../assets/text-bullet-list-tree.svg" width="12"></a> <a href = "../tags/ajahn-kaew.html">Ajahn Kaew</a> 
+  </p>
+  <p>
+     (1) <a href="../drilldown/tag-433.html#433"><img src="../assets/text-bullet-list-tree.svg" width="12"></a> <a href = "../tags/ajahn-maha-amon.html">Ajahn Mahā Amon</a> 
+  </p>
+  <p>
+     (1) <a href="../drilldown/tag-453.html#453"><img src="../assets/text-bullet-list-tree.svg" width="12"></a> <a href = "../tags/ajahn-maha-chatchai.html">Ajahn Mahā Chatchai</a> 
+  </p>
+  <p>
+     (1) <a href="../drilldown/tag-433.html#433"><img src="../assets/text-bullet-list-tree.svg" width="12"></a> <a href = "../tags/ajahn-pavaro.html">Ajahn Pavaro</a> 
+  </p>
+  <p>
+     (1) <a href="../drilldown/tag-453.html#453"><img src="../assets/text-bullet-list-tree.svg" width="12"></a> <a href = "../tags/ajahn-piyadhammo.html">Ajahn Piyadhammo</a> 
+  </p>
+  <p>
+     (1) <a href="../drilldown/tag-453.html#453"><img src="../assets/text-bullet-list-tree.svg" width="12"></a> <a href = "../tags/ajahn-plien.html">Ajahn Plien</a> 
+  </p>
+  <p>
+     (1) <a href="../drilldown/tag-453.html#453"><img src="../assets/text-bullet-list-tree.svg" width="12"></a> <a href = "../tags/ajahn-supah.html">Ajahn Supah</a> 
+  </p>
+  <p>
+     (1) <a href="../drilldown/tag-453.html#453"><img src="../assets/text-bullet-list-tree.svg" width="12"></a> <a href = "../tags/ajahn-tate.html">Ajahn Tate</a> 
+  </p>
+  <p>
+     (1) <a href="../drilldown/tag-433.html#433"><img src="../assets/text-bullet-list-tree.svg" width="12"></a> <a href = "../tags/ajahn-tiradhammo.html">Ajahn Tiradhammo</a> 
+  </p>
+  <p>
+     (1) <a href="../drilldown/tag-433.html#433"><img src="../assets/text-bullet-list-tree.svg" width="12"></a> <a href = "../tags/ajahn-toon.html">Ajahn Toon</a> 
+  </p>
+  <p>
+     (1) <a href="../drilldown/tag-453.html#453"><img src="../assets/text-bullet-list-tree.svg" width="12"></a> <a href = "../tags/ajahn-wanchai.html">Ajahn Wanchai</a> 
+  </p>
+  <p>
+     (1) <a href="../drilldown/tag-507.html#507"><img src="../assets/text-bullet-list-tree.svg" width="12"></a> <a href = "../tags/amaravati.html">Amaravati Monastery</a> 
   </p>
   <p>
      (1) <a href="../drilldown/tag-284.html#284"><img src="../assets/text-bullet-list-tree.svg" width="12"></a> <a href = "../tags/amulets.html">Amulets</a> 
   </p>
   <p>
-     (1) <a href="../drilldown/tag-496.html#496"><img src="../assets/text-bullet-list-tree.svg" width="12"></a> <a href = "../tags/anandagiri.html">Anandagiri Monastery</a> 
-  </p>
-  <p>
-     (1) <a href="../drilldown/tag-475.html#475"><img src="../assets/text-bullet-list-tree.svg" width="12"></a> <a href = "../tags/ayya-tathaloka.html">Ayya Tāthalokā</a> 
-  </p>
-  <p>
-     (1) <a href="../drilldown/tag-475.html#475"><img src="../assets/text-bullet-list-tree.svg" width="12"></a> <a href = "../tags/bhante-gunaratana.html">Bhante Gunaratana</a> 
-  </p>
-  <p>
-     (1) <a href="../drilldown/tag-475.html#475"><img src="../assets/text-bullet-list-tree.svg" width="12"></a> <a href = "../tags/bhikkhu-bodhi.html">Bhikkhu Bodhi</a> 
-  </p>
-  <p>
-     (1) <a href="../drilldown/tag-647.html#647"><img src="../assets/text-bullet-list-tree.svg" width="12"></a> <a href = "../tags/bhikkhuni.html">Bhikkhunī</a> 
+     (1) <a href="../drilldown/tag-497.html#497"><img src="../assets/text-bullet-list-tree.svg" width="12"></a> <a href = "../tags/anandagiri.html">Anandagiri Monastery</a> 
+  </p>
+  <p>
+     (1) <a href="../drilldown/tag-476.html#476"><img src="../assets/text-bullet-list-tree.svg" width="12"></a> <a href = "../tags/ayya-tathaloka.html">Ayya Tāthalokā</a> 
+  </p>
+  <p>
+     (1) <a href="../drilldown/tag-476.html#476"><img src="../assets/text-bullet-list-tree.svg" width="12"></a> <a href = "../tags/bhante-gunaratana.html">Bhante Gunaratana</a> 
+  </p>
+  <p>
+     (1) <a href="../drilldown/tag-648.html#648"><img src="../assets/text-bullet-list-tree.svg" width="12"></a> <a href = "../tags/bhikkhuni.html">Bhikkhunī</a> 
   </p>
   <p>
      (1) <a href="../drilldown/tag-198.html#198"><img src="../assets/text-bullet-list-tree.svg" width="12"></a> <a href = "../tags/competitiveness.html">Competitiveness</a> 
@@ -2873,19 +1363,19 @@
      (1) <a href="../drilldown/tag-184.html#184"><img src="../assets/text-bullet-list-tree.svg" width="12"></a> <a href = "../tags/craving-for-material-existence.html">Craving for material existence</a> (rūparāga)
   </p>
   <p>
-     (1) <a href="../drilldown/tag-551.html#551"><img src="../assets/text-bullet-list-tree.svg" width="12"></a> <a href = "../tags/cultureasia.html">Culture/Asia</a> 
-  </p>
-  <p>
-     (1) <a href="../drilldown/tag-551.html#551"><img src="../assets/text-bullet-list-tree.svg" width="12"></a> <a href = "../tags/culturenative-american.html">Culture/Native American</a> 
-  </p>
-  <p>
-     (1) <a href="../drilldown/tag-517.html#517"><img src="../assets/text-bullet-list-tree.svg" width="12"></a> <a href = "../tags/deathless.html">The Deathless</a> (amata)
-  </p>
-  <p>
-     (1) <a href="../drilldown/tag-618.html#618"><img src="../assets/text-bullet-list-tree.svg" width="12"></a> <a href = "../tags/dependence.html">Dependence</a> (nissaya)
-  </p>
-  <p>
-     (1) <a href="../drilldown/tag-482.html#482"><img src="../assets/text-bullet-list-tree.svg" width="12"></a> <a href = "../tags/dogen.html">Dōgen</a> 
+     (1) <a href="../drilldown/tag-552.html#552"><img src="../assets/text-bullet-list-tree.svg" width="12"></a> <a href = "../tags/cultureasia.html">Culture/Asia</a> 
+  </p>
+  <p>
+     (1) <a href="../drilldown/tag-552.html#552"><img src="../assets/text-bullet-list-tree.svg" width="12"></a> <a href = "../tags/culturenative-american.html">Culture/Native American</a> 
+  </p>
+  <p>
+     (1) <a href="../drilldown/tag-518.html#518"><img src="../assets/text-bullet-list-tree.svg" width="12"></a> <a href = "../tags/deathless.html">The Deathless</a> (amata)
+  </p>
+  <p>
+     (1) <a href="../drilldown/tag-619.html#619"><img src="../assets/text-bullet-list-tree.svg" width="12"></a> <a href = "../tags/dependence.html">Dependence</a> (nissaya)
+  </p>
+  <p>
+     (1) <a href="../drilldown/tag-483.html#483"><img src="../assets/text-bullet-list-tree.svg" width="12"></a> <a href = "../tags/dogen.html">Dōgen</a> 
   </p>
   <p>
      (1) <a href="../drilldown/tag-145.html#145"><img src="../assets/text-bullet-list-tree.svg" width="12"></a> <a href = "../tags/factors-for-stream-entry.html">Factors for stream entry</a> (sotāpattiyaṅga)
@@ -2894,43 +1384,43 @@
      (1) <a href="../drilldown/tag-049.html#49"><img src="../assets/text-bullet-list-tree.svg" width="12"></a> <a href = "../tags/formless-attainments.html">Formless attainments</a> (āruppa)
   </p>
   <p>
-     (1) <a href="../drilldown/tag-627.html#627"><img src="../assets/text-bullet-list-tree.svg" width="12"></a> <a href = "../tags/fourfold-assembly.html">Fourfold Assembly</a> 
-  </p>
-  <p>
-     (1) <a href="../drilldown/tag-488.html#488"><img src="../assets/text-bullet-list-tree.svg" width="12"></a> <a href = "../tags/george-sharp.html">George Sharp</a> 
-  </p>
-  <p>
-     (1) <a href="../drilldown/tag-527.html#527"><img src="../assets/text-bullet-list-tree.svg" width="12"></a> <a href = "../tags/god.html">God</a> 
+     (1) <a href="../drilldown/tag-628.html#628"><img src="../assets/text-bullet-list-tree.svg" width="12"></a> <a href = "../tags/fourfold-assembly.html">Fourfold Assembly</a> 
+  </p>
+  <p>
+     (1) <a href="../drilldown/tag-489.html#489"><img src="../assets/text-bullet-list-tree.svg" width="12"></a> <a href = "../tags/george-sharp.html">George Sharp</a> 
+  </p>
+  <p>
+     (1) <a href="../drilldown/tag-528.html#528"><img src="../assets/text-bullet-list-tree.svg" width="12"></a> <a href = "../tags/god.html">God</a> 
   </p>
   <p>
      (1) <a href="../drilldown/tag-302.html#302"><img src="../assets/text-bullet-list-tree.svg" width="12"></a> <a href = "../tags/high-and-luxurious-beds.html">High and luxurious beds</a> (uccāsayana-mahāsayanā)
   </p>
   <p>
-     (1) <a href="../drilldown/tag-571.html#571"><img src="../assets/text-bullet-list-tree.svg" width="12"></a> <a href = "../tags/hinduism.html">Hinduism</a> 
-  </p>
-  <p>
-     (1) <a href="../drilldown/tag-539.html#539"><img src="../assets/text-bullet-list-tree.svg" width="12"></a> <a href = "../tags/historyamerica.html">History/America</a> 
+     (1) <a href="../drilldown/tag-572.html#572"><img src="../assets/text-bullet-list-tree.svg" width="12"></a> <a href = "../tags/hinduism.html">Hinduism</a> 
+  </p>
+  <p>
+     (1) <a href="../drilldown/tag-540.html#540"><img src="../assets/text-bullet-list-tree.svg" width="12"></a> <a href = "../tags/historyamerica.html">History/America</a> 
   </p>
   <p>
      (1) <a href="../drilldown/tag-342.html#342"><img src="../assets/text-bullet-list-tree.svg" width="12"></a> <a href = "../tags/hua-tou.html">Hua tou</a> <em>Chinese</em> 
   </p>
   <p>
-     (1) <a href="../drilldown/tag-700.html#700"><img src="../assets/text-bullet-list-tree.svg" width="12"></a> <a href = "../tags/industry.html">Industry</a> 
-  </p>
-  <p>
-     (1) <a href="../drilldown/tag-514.html#514"><img src="../assets/text-bullet-list-tree.svg" width="12"></a> <a href = "../tags/insight-meditation-society.html">Insight Meditation Society</a> 
-  </p>
-  <p>
-     (1) <a href="../drilldown/tag-571.html#571"><img src="../assets/text-bullet-list-tree.svg" width="12"></a> <a href = "../tags/islam.html">Islam</a> 
+     (1) <a href="../drilldown/tag-701.html#701"><img src="../assets/text-bullet-list-tree.svg" width="12"></a> <a href = "../tags/industry.html">Industry</a> 
+  </p>
+  <p>
+     (1) <a href="../drilldown/tag-515.html#515"><img src="../assets/text-bullet-list-tree.svg" width="12"></a> <a href = "../tags/insight-meditation-society.html">Insight Meditation Society</a> 
+  </p>
+  <p>
+     (1) <a href="../drilldown/tag-572.html#572"><img src="../assets/text-bullet-list-tree.svg" width="12"></a> <a href = "../tags/islam.html">Islam</a> 
   </p>
   <p>
      (1) <a href="../drilldown/tag-198.html#198"><img src="../assets/text-bullet-list-tree.svg" width="12"></a> <a href = "../tags/jealousy.html">Jealousy</a> 
   </p>
   <p>
-     (1) <a href="../drilldown/tag-488.html#488"><img src="../assets/text-bullet-list-tree.svg" width="12"></a> <a href = "../tags/joseph-kappel.html">Joseph Kappel</a> 
-  </p>
-  <p>
-     (1) <a href="../drilldown/tag-571.html#571"><img src="../assets/text-bullet-list-tree.svg" width="12"></a> <a href = "../tags/judaism.html">Judaism</a> 
+     (1) <a href="../drilldown/tag-489.html#489"><img src="../assets/text-bullet-list-tree.svg" width="12"></a> <a href = "../tags/joseph-kappel.html">Joseph Kappel</a> 
+  </p>
+  <p>
+     (1) <a href="../drilldown/tag-572.html#572"><img src="../assets/text-bullet-list-tree.svg" width="12"></a> <a href = "../tags/judaism.html">Judaism</a> 
   </p>
   <p>
      (1) <a href="../drilldown/tag-279.html#279"><img src="../assets/text-bullet-list-tree.svg" width="12"></a> <a href = "../tags/kathina.html">Kaṭhina</a> 
@@ -2939,99 +1429,98 @@
      (1) <a href="../drilldown/tag-247.html#247"><img src="../assets/text-bullet-list-tree.svg" width="12"></a> <a href = "../tags/lawfulness.html">Lawfulness</a> (dhammaniymatā)
   </p>
   <p>
-     (1) <a href="../drilldown/tag-475.html#475"><img src="../assets/text-bullet-list-tree.svg" width="12"></a> <a href = "../tags/mahasi-sayadaw.html">Mahasi Sayadaw</a> 
-  </p>
-  <p>
-     (1) <a href="../drilldown/tag-683.html#683"><img src="../assets/text-bullet-list-tree.svg" width="12"></a> <a href = "../tags/meditation-groups.html">Meditation groups</a> 
-  </p>
-  <p>
-     (1) <a href="../drilldown/tag-608.html#608"><img src="../assets/text-bullet-list-tree.svg" width="12"></a> <a href = "../tags/moderation-in-eating.html">Moderation in eating</a> (bhojane mattaññū)
-  </p>
-  <p>
-     (1) <a href="../drilldown/tag-627.html#627"><img src="../assets/text-bullet-list-tree.svg" width="12"></a> <a href = "../tags/monastery-organizational-structure.html">Monastery organizational structure</a> 
-  </p>
-  <p>
-     (1) <a href="../drilldown/tag-613.html#613"><img src="../assets/text-bullet-list-tree.svg" width="12"></a> <a href = "../tags/monastic-crafts.html">Monastic crafts</a> 
-  </p>
-  <p>
-     (1) <a href="../drilldown/tag-703.html#703"><img src="../assets/text-bullet-list-tree.svg" width="12"></a> <a href = "../tags/news.html">News</a> 
-  </p>
-  <p>
-     (1) <a href="../drilldown/tag-527.html#527"><img src="../assets/text-bullet-list-tree.svg" width="12"></a> <a href = "../tags/non-human-beings.html">Non-human beings</a> (amanussa)
-  </p>
-  <p>
-     (1) <a href="../drilldown/tag-641.html#641"><img src="../assets/text-bullet-list-tree.svg" width="12"></a> <a href = "../tags/novices.html">Novices</a> 
+     (1) <a href="../drilldown/tag-476.html#476"><img src="../assets/text-bullet-list-tree.svg" width="12"></a> <a href = "../tags/mahasi-sayadaw.html">Mahasi Sayadaw</a> 
+  </p>
+  <p>
+     (1) <a href="../drilldown/tag-684.html#684"><img src="../assets/text-bullet-list-tree.svg" width="12"></a> <a href = "../tags/meditation-groups.html">Meditation groups</a> 
+  </p>
+  <p>
+     (1) <a href="../drilldown/tag-609.html#609"><img src="../assets/text-bullet-list-tree.svg" width="12"></a> <a href = "../tags/moderation-in-eating.html">Moderation in eating</a> (bhojane mattaññū)
+  </p>
+  <p>
+     (1) <a href="../drilldown/tag-628.html#628"><img src="../assets/text-bullet-list-tree.svg" width="12"></a> <a href = "../tags/monastery-organizational-structure.html">Monastery organizational structure</a> 
+  </p>
+  <p>
+     (1) <a href="../drilldown/tag-614.html#614"><img src="../assets/text-bullet-list-tree.svg" width="12"></a> <a href = "../tags/monastic-crafts.html">Monastic crafts</a> 
+  </p>
+  <p>
+     (1) <a href="../drilldown/tag-704.html#704"><img src="../assets/text-bullet-list-tree.svg" width="12"></a> <a href = "../tags/news.html">News</a> 
+  </p>
+  <p>
+     (1) <a href="../drilldown/tag-528.html#528"><img src="../assets/text-bullet-list-tree.svg" width="12"></a> <a href = "../tags/non-human-beings.html">Non-human beings</a> (amanussa)
+  </p>
+  <p>
+     (1) <a href="../drilldown/tag-642.html#642"><img src="../assets/text-bullet-list-tree.svg" width="12"></a> <a href = "../tags/novices.html">Novices</a> 
   </p>
   <p>
      (1) <a href="../drilldown/tag-143.html#143"><img src="../assets/text-bullet-list-tree.svg" width="12"></a> <a href = "../tags/once-return.html">Once return</a> (sakadāgāmī)
   </p>
   <p>
-     (1) <a href="../drilldown/tag-472.html#472"><img src="../assets/text-bullet-list-tree.svg" width="12"></a> <a href = "../tags/other-thai-monastics.html">Other Thai monastics</a> 
-  </p>
-  <p>
-     (1) <a href="../drilldown/tag-514.html#514"><img src="../assets/text-bullet-list-tree.svg" width="12"></a> <a href = "../tags/panyaprateep-school.html">Panyaprateep School</a> 
-  </p>
-  <p>
-     (1) <a href="../drilldown/tag-571.html#571"><img src="../assets/text-bullet-list-tree.svg" width="12"></a> <a href = "../tags/philosophy.html">Philosophy</a> 
-  </p>
-  <p>
-     (1) <a href="../drilldown/tag-496.html#496"><img src="../assets/text-bullet-list-tree.svg" width="12"></a> <a href = "../tags/poo-jum-gom.html">Poo Jum Gom Monastery</a> 
-  </p>
-  <p>
-     (1) <a href="../drilldown/tag-583.html#583"><img src="../assets/text-bullet-list-tree.svg" width="12"></a> <a href = "../tags/renunciant-practice.html">Renunciant practice</a> 
-  </p>
-  <p>
-     (1) <a href="../drilldown/tag-482.html#482"><img src="../assets/text-bullet-list-tree.svg" width="12"></a> <a href = "../tags/rev-heng-sure.html">Reverend Heng Sure</a> 
-  </p>
-  <p>
-     (1) <a href="../drilldown/tag-687.html#687"><img src="../assets/text-bullet-list-tree.svg" width="12"></a> <a href = "../tags/royalty.html">Royalty</a> 
-  </p>
-  <p>
-     (1) <a href="../drilldown/tag-390.html#390"><img src="../assets/text-bullet-list-tree.svg" width="12"></a> <a href = "../tags/stories.html">Stories</a> 
+     (1) <a href="../drilldown/tag-473.html#473"><img src="../assets/text-bullet-list-tree.svg" width="12"></a> <a href = "../tags/other-thai-monastics.html">Other Thai monastics</a> 
+  </p>
+  <p>
+     (1) <a href="../drilldown/tag-515.html#515"><img src="../assets/text-bullet-list-tree.svg" width="12"></a> <a href = "../tags/panyaprateep-school.html">Panyaprateep School</a> 
+  </p>
+  <p>
+     (1) <a href="../drilldown/tag-342.html#342"><img src="../assets/text-bullet-list-tree.svg" width="12"></a> <a href = "../tags/perception-of-light.html">Perception of light</a> (āloka-saññā)
+  </p>
+  <p>
+     (1) <a href="../drilldown/tag-572.html#572"><img src="../assets/text-bullet-list-tree.svg" width="12"></a> <a href = "../tags/philosophy.html">Philosophy</a> 
+  </p>
+  <p>
+     (1) <a href="../drilldown/tag-497.html#497"><img src="../assets/text-bullet-list-tree.svg" width="12"></a> <a href = "../tags/poo-jum-gom.html">Poo Jum Gom Monastery</a> 
+  </p>
+  <p>
+     (1) <a href="../drilldown/tag-584.html#584"><img src="../assets/text-bullet-list-tree.svg" width="12"></a> <a href = "../tags/renunciant-practice.html">Renunciant practice</a> 
+  </p>
+  <p>
+     (1) <a href="../drilldown/tag-483.html#483"><img src="../assets/text-bullet-list-tree.svg" width="12"></a> <a href = "../tags/rev-heng-sure.html">Reverend Heng Sure</a> 
+  </p>
+  <p>
+     (1) <a href="../drilldown/tag-688.html#688"><img src="../assets/text-bullet-list-tree.svg" width="12"></a> <a href = "../tags/royalty.html">Royalty</a> 
+  </p>
+  <p>
+     (1) <a href="../drilldown/tag-391.html#391"><img src="../assets/text-bullet-list-tree.svg" width="12"></a> <a href = "../tags/stories.html">Stories</a> 
   </p>
   <p>
      (1) <a href="../drilldown/tag-247.html#247"><img src="../assets/text-bullet-list-tree.svg" width="12"></a> <a href = "../tags/suchness.html">Suchness</a> (tathatā)
   </p>
   <p>
-     (1) <a href="../drilldown/tag-517.html#517"><img src="../assets/text-bullet-list-tree.svg" width="12"></a> <a href = "../tags/supernatural.html">Supernatural</a> 
+     (1) <a href="../drilldown/tag-518.html#518"><img src="../assets/text-bullet-list-tree.svg" width="12"></a> <a href = "../tags/supernatural.html">Supernatural</a> 
   </p>
   <p>
      (1) <a href="../drilldown/tag-273.html#273"><img src="../assets/text-bullet-list-tree.svg" width="12"></a> <a href = "../tags/superstition.html">Superstition</a> 
   </p>
   <p>
-     (1) <a href="../drilldown/tag-503.html#503"><img src="../assets/text-bullet-list-tree.svg" width="12"></a> <a href = "../tags/thai-forest-monasteries.html">Thai forest monasteries</a> 
-  </p>
-  <p>
-     (1) <a href="../drilldown/tag-506.html#506"><img src="../assets/text-bullet-list-tree.svg" width="12"></a> <a href = "../tags/tisarana.html">Tisarana Monastery</a> 
-  </p>
-  <p>
-     (1) <a href="../drilldown/tag-670.html#670"><img src="../assets/text-bullet-list-tree.svg" width="12"></a> <a href = "../tags/travel.html">Travel</a> 
-  </p>
-  <p>
-     (1) <a href="../drilldown/tag-482.html#482"><img src="../assets/text-bullet-list-tree.svg" width="12"></a> <a href = "../tags/trulshik-rinpoche.html">Trulshik Rinpoche</a> 
+     (1) <a href="../drilldown/tag-504.html#504"><img src="../assets/text-bullet-list-tree.svg" width="12"></a> <a href = "../tags/thai-forest-monasteries.html">Thai forest monasteries</a> 
+  </p>
+  <p>
+     (1) <a href="../drilldown/tag-507.html#507"><img src="../assets/text-bullet-list-tree.svg" width="12"></a> <a href = "../tags/tisarana.html">Tisarana Monastery</a> 
+  </p>
+  <p>
+     (1) <a href="../drilldown/tag-671.html#671"><img src="../assets/text-bullet-list-tree.svg" width="12"></a> <a href = "../tags/travel.html">Travel</a> 
+  </p>
+  <p>
+     (1) <a href="../drilldown/tag-483.html#483"><img src="../assets/text-bullet-list-tree.svg" width="12"></a> <a href = "../tags/trulshik-rinpoche.html">Trulshik Rinpoche</a> 
   </p>
   <p>
      (1) <a href="../drilldown/tag-017.html#17"><img src="../assets/text-bullet-list-tree.svg" width="12"></a> <a href = "../tags/vegetarianism.html">Vegetarianism</a> 
   </p>
   <p>
-     (1) <a href="../drilldown/tag-475.html#475"><img src="../assets/text-bullet-list-tree.svg" width="12"></a> <a href = "../tags/ven-analayo.html">Venerable Analayo</a> 
-  </p>
-  <p>
-     (1) <a href="../drilldown/tag-503.html#503"><img src="../assets/text-bullet-list-tree.svg" width="12"></a> <a href = "../tags/wat-khao-wongkot.html">Wat Khao Wongkot</a> 
-  </p>
-  <p>
-     (1) <a href="../drilldown/tag-506.html#506"><img src="../assets/text-bullet-list-tree.svg" width="12"></a> <a href = "../tags/western-ajahn-chah-monasteries.html">Western Ajahn Chah monasteries</a> 
+     (1) <a href="../drilldown/tag-504.html#504"><img src="../assets/text-bullet-list-tree.svg" width="12"></a> <a href = "../tags/wat-khao-wongkot.html">Wat Khao Wongkot</a> 
+  </p>
+  <p>
+     (1) <a href="../drilldown/tag-507.html#507"><img src="../assets/text-bullet-list-tree.svg" width="12"></a> <a href = "../tags/western-ajahn-chah-monasteries.html">Western Ajahn Chah monasteries</a> 
   </p>
   <p>
      (1) <a href="../drilldown/tag-115.html#115"><img src="../assets/text-bullet-list-tree.svg" width="12"></a> <a href = "../tags/agama.html">Āgama</a> 
   </p>
 </div>
->>>>>>> 87583357
 </div>
 
 <footer>
     <p>&copy; 2023 Abhayagiri Buddhist Monastery. All rights reserved.</p>
-    <p style="font-size:100%;"><b>How to cite this page</b> (suggested style): “Most common tags,” The Ajahn Pasanno Question and Story Archive, November 2023 initial release,
+    <p style="font-size:100%;"><b>How to cite this page</b> (suggested style): “Most common,” The Ajahn Pasanno Question and Story Archive, November 8, 2023,
       <a href="https://abhayagiri.org/questions/indexes/SortedTags.html">https://abhayagiri.org/questions/indexes/SortedTags.html</a>.</p>
 </footer>
 
