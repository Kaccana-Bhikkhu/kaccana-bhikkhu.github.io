<!DOCTYPE html>
<html lang="en">
<head>
  <meta charset="UTF-8">
  <meta name="description" content="About – The Ajahn Pasanno Question and Story Archive">
  <meta name="keywords" content="About, Ajahn Pasanno, Question, Story, Archive">
  <meta name="author" content="Abhayagiri Buddhist Monastery">
  <meta name="viewport" content="width=device-width, initial-scale=1.0">
    <title>About</title>

  <script>
    url = new URL(location.href)
    location.replace("index.html#homepage.html" + url.hash);
  </script>

<link rel="stylesheet" href="style.css">
<link rel="stylesheet" href="https://maxcdn.bootstrapcdn.com/font-awesome/4.7.0/css/font-awesome.min.css">
<link href="https://fonts.googleapis.com/css?family=Roboto:300,400,700&display=swap" rel="stylesheet">
    
</head>
<<<<<<< HEAD
<body>  
=======
<body>


>>>>>>> 87583357
  <div id="header">
    <h1><strong>The Ajahn Pasanno Question and Story Archive</strong></h1>
    <br>
<<<<<<< HEAD
    <h4><a href="homepage.html" style="font-weight: bold;">About</a> &nbsp&nbsp&nbsp&nbsp&nbsp<a href="indexes/AlphabeticalTags.html">Tags</a> &nbsp&nbsp&nbsp&nbsp&nbsp<a href="indexes/EventsBySeries.html">Events</a> &nbsp&nbsp&nbsp&nbsp&nbsp<a href="teachers/TeachersAlphabetical.html">Teachers</a> &nbsp&nbsp&nbsp&nbsp&nbsp<a href="indexes/AllExcerpts.html">All excerpts</a> &nbsp&nbsp&nbsp&nbsp&nbsp<a href="https://www.abhayagiri.org/questions-and-stories">Back to Abhayagiri.org</a></h4>
=======
    <nav id="topnav">
      <a href="homepage.html" class="active">About</a>
      <a href="indexes/AlphabeticalTags.html">Tags</a>
      <a href="indexes/EventsBySeries.html">Events</a>
      <a href="teachers/TeachersAlphabetical.html">Teachers</a>
      <a href="indexes/AllExcerpts.html">All excerpts</a>
      <a href="https://www.abhayagiri.org/questions-and-stories">Back to Abhayagiri.org</a>
    </nav>
>>>>>>> 87583357
  </div>

<br>


  <div class="title">The Ajahn Pasanno Question and Story Archive
  </div>

<div class="intro">
<<<<<<< HEAD
<a href="homepage.html" style="font-weight: bold;">About</a> &nbsp&nbsp&nbsp&nbsp&nbsp<a href="about/02_Event-series.html">Event series</a> &nbsp&nbsp&nbsp&nbsp&nbsp<a href="about/04_Overview.html">Overview</a> &nbsp&nbsp&nbsp&nbsp&nbsp<a href="about/05_Tags.html">Tags</a> &nbsp&nbsp&nbsp&nbsp&nbsp<a href="about/08_Status.html">Status</a> &nbsp&nbsp&nbsp&nbsp&nbsp<a href="about/09_Want-to-help.html">Want to help?</a> &nbsp&nbsp&nbsp&nbsp&nbsp<a href="about/10_Acknowledgements.html">Acknowledgements</a> &nbsp&nbsp&nbsp&nbsp&nbsp<a href="about/11_Contact.html">Contact</a> &nbsp&nbsp&nbsp&nbsp&nbsp<a href="about/12_License.html">License</a> &nbsp&nbsp&nbsp&nbsp&nbsp<a href="about/15_Version-list.html">Version list</a> <hr>
=======
<div class="sublink"> <a href="homepage.html" class="active">About</a>
      <a href="about/02_Overview.html">Overview</a>
      <a href="about/04_Series.html">Series</a>
      <a href="about/05_Tags.html">Tags</a>
      <a href="about/08_Status.html">Status</a>
      <a href="about/09_Want-to-help.html">Want to help?</a>
      <a href="about/10_Acknowledgements.html">Acknowledgements</a>
      <a href="about/11_Contact.html">Contact</a>
      <a href="about/12_License.html">License</a>
      <a href="about/15_Version-list.html">Version list</a> </div>
<hr>
>>>>>>> 87583357
 <!--TITLE:The Ajahn Pasanno Question and Story Archive-->
 <img src="images/photos/AjahnPasanno.jpg" alt="" id="cover" title="" align="bottom" width="200" border="0"/> 

<h1 id="introduction">Introduction</h1>
<p>Ajahn Pasanno excels at answering Dhamma questions. I estimate there are perhaps 100 hours of his question and answer sessions posted online. If you have a Dhamma question, it’s likely that Ajahn Pasanno has spoken to it in the past. But how will you find his answer amidst the hours of available recordings?</p>
<p>This archive is an attempt to make the oral teachings of Ajahn Pasanno more accessible. It contains transcriptions/summaries of questions asked and audio recordings of Ajahn Pasanno’s answers. The questions are organized by event and tagged by subject. The stories Ajahn Pasanno tells in the course of answering Dhamma questions are often as valuable as the questions themselves. Thus I expanded the archive to include stories, quotes, readings, sutta references, and other content in addition to questions and answers. Ajahn Pasanno readily shares the teaching seat with other Abhayagiri residents and invited guests, and the archive includes material from those who teach alongside him.</p>
<h2 id="where-to-begin">Where to Begin</h2>
<p>The Archive contains so much material that it can be difficult to know where to start. Here are my suggestions:</p>
<p>If you have a question about a specific topic, try looking for it in the <a href="indexes/AlphabeticalTags.html">alphabetical tag list</a>. If you can't find it there, try using your browser's search feature in the <a href="indexes/AllExcerpts-all.html">searchable list of all excerpts</a>.</p>
<p>If you would like to listen to thematic teachings, look on the <a href="indexes/EventsBySeries.html">events page</a>. Here are some events I recommend:</p>
<ul>
<li><a href="events/SRD2010.html">Recollections of Ajahn Chah</a></li>
<li><a href="events/SRD2011.html">Tudong Stories at Spirit Rock</a></li>
<li><a href="events/UD2013-1.html">Right Livelihood</a></li>
<li><a href="events/UD2014-1.html">Death and Dying</a></li>
<li><a href="events/UD2014-2.html">The Thai Forest Tradition</a></li>
<li><a href="events/UD2015-2.html">The Middle Way of Not-self</a></li>
<li><a href="events/UD2015-4.html">Jhāna: A Practical Approach</a></li>
</ul>
<p>If you would like to browse and listen to stories, visit the <a href="indexes/AllExcerpts-story.html">all stories page</a>.</p>
<p>If you are interested in the conceptual framework underlying these teachings, look through the <a href="drilldown/tag-999.html">tag hierarchy page</a>.</p>
<h2 id="dedication">Dedication</h2>
<p>This project is dedicated to Luang Por Pasanno (Tan Chao Khun Phra Rajabodhividesa), my preceptor, teacher, and mentor. He has given his life to continuing Luang Pu Chah’s efforts to establish Westerners in the Saṅgha and the Saṅgha in the West. He founded and/or was a long-term abbot of all the monasteries where I trained before my tenth rains. He sets an impeccable example of the Holy Life well-lived, and I’ve watched him handle many challenging situations with confidence and ease. The epithet of the Saṅgha, “They give occasion for incomparable goodness to arise in the world,” certainly applies to Luang Por.</p>
<p>Organising Luang Por’s questions and stories so others can find them barely begins to repay my debt of gratitude to him.</p>
<p>Ajahn Kaccāna</p>
<p>September 3, 2023</p>
</div>

<footer>
    <p>&copy; 2023 Abhayagiri Buddhist Monastery. All rights reserved.</p>
    <p style="font-size:100%;"><b>How to cite this page</b> (suggested style): “About,” The Ajahn Pasanno Question and Story Archive, November 2023 initial release,
      <a href="https://abhayagiri.org/questions/homepage.html">https://abhayagiri.org/questions/homepage.html</a>.</p>
</footer>

</body>
</html><|MERGE_RESOLUTION|>--- conflicted
+++ resolved
@@ -2,44 +2,23 @@
 <html lang="en">
 <head>
   <meta charset="UTF-8">
-  <meta name="description" content="About – The Ajahn Pasanno Question and Story Archive">
-  <meta name="keywords" content="About, Ajahn Pasanno, Question, Story, Archive">
-  <meta name="author" content="Abhayagiri Buddhist Monastery">
   <meta name="viewport" content="width=device-width, initial-scale=1.0">
     <title>About</title>
-
-  <script>
-    url = new URL(location.href)
-    location.replace("index.html#homepage.html" + url.hash);
-  </script>
-
+<meta name="robots" content="noindex, nofollow" />
 <link rel="stylesheet" href="style.css">
 <link rel="stylesheet" href="https://maxcdn.bootstrapcdn.com/font-awesome/4.7.0/css/font-awesome.min.css">
 <link href="https://fonts.googleapis.com/css?family=Roboto:300,400,700&display=swap" rel="stylesheet">
     
 </head>
-<<<<<<< HEAD
-<body>  
-=======
 <body>
 
 
->>>>>>> 87583357
   <div id="header">
     <h1><strong>The Ajahn Pasanno Question and Story Archive</strong></h1>
     <br>
-<<<<<<< HEAD
-    <h4><a href="homepage.html" style="font-weight: bold;">About</a> &nbsp&nbsp&nbsp&nbsp&nbsp<a href="indexes/AlphabeticalTags.html">Tags</a> &nbsp&nbsp&nbsp&nbsp&nbsp<a href="indexes/EventsBySeries.html">Events</a> &nbsp&nbsp&nbsp&nbsp&nbsp<a href="teachers/TeachersAlphabetical.html">Teachers</a> &nbsp&nbsp&nbsp&nbsp&nbsp<a href="indexes/AllExcerpts.html">All excerpts</a> &nbsp&nbsp&nbsp&nbsp&nbsp<a href="https://www.abhayagiri.org/questions-and-stories">Back to Abhayagiri.org</a></h4>
-=======
     <nav id="topnav">
-      <a href="homepage.html" class="active">About</a>
-      <a href="indexes/AlphabeticalTags.html">Tags</a>
-      <a href="indexes/EventsBySeries.html">Events</a>
-      <a href="teachers/TeachersAlphabetical.html">Teachers</a>
-      <a href="indexes/AllExcerpts.html">All excerpts</a>
-      <a href="https://www.abhayagiri.org/questions-and-stories">Back to Abhayagiri.org</a>
+      <a href="homepage.html" style="font-weight:bold;text-decoration: underline;">About</a> &nbsp&nbsp&nbsp&nbsp&nbsp<a href="indexes/AlphabeticalTags.html">Tags</a> &nbsp&nbsp&nbsp&nbsp&nbsp<a href="indexes/EventsBySeries.html">Events</a> &nbsp&nbsp&nbsp&nbsp&nbsp<a href="teachers/TeachersAlphabetical.html">Teachers</a> &nbsp&nbsp&nbsp&nbsp&nbsp<a href="indexes/AllExcerpts.html">All excerpts</a> &nbsp&nbsp&nbsp&nbsp&nbsp<a href="https://www.abhayagiri.org/questions-and-stories">Back to Abhayagiri.org</a>
     </nav>
->>>>>>> 87583357
   </div>
 
 <br>
@@ -49,26 +28,12 @@
   </div>
 
 <div class="intro">
-<<<<<<< HEAD
-<a href="homepage.html" style="font-weight: bold;">About</a> &nbsp&nbsp&nbsp&nbsp&nbsp<a href="about/02_Event-series.html">Event series</a> &nbsp&nbsp&nbsp&nbsp&nbsp<a href="about/04_Overview.html">Overview</a> &nbsp&nbsp&nbsp&nbsp&nbsp<a href="about/05_Tags.html">Tags</a> &nbsp&nbsp&nbsp&nbsp&nbsp<a href="about/08_Status.html">Status</a> &nbsp&nbsp&nbsp&nbsp&nbsp<a href="about/09_Want-to-help.html">Want to help?</a> &nbsp&nbsp&nbsp&nbsp&nbsp<a href="about/10_Acknowledgements.html">Acknowledgements</a> &nbsp&nbsp&nbsp&nbsp&nbsp<a href="about/11_Contact.html">Contact</a> &nbsp&nbsp&nbsp&nbsp&nbsp<a href="about/12_License.html">License</a> &nbsp&nbsp&nbsp&nbsp&nbsp<a href="about/15_Version-list.html">Version list</a> <hr>
-=======
-<div class="sublink"> <a href="homepage.html" class="active">About</a>
-      <a href="about/02_Overview.html">Overview</a>
-      <a href="about/04_Series.html">Series</a>
-      <a href="about/05_Tags.html">Tags</a>
-      <a href="about/08_Status.html">Status</a>
-      <a href="about/09_Want-to-help.html">Want to help?</a>
-      <a href="about/10_Acknowledgements.html">Acknowledgements</a>
-      <a href="about/11_Contact.html">Contact</a>
-      <a href="about/12_License.html">License</a>
-      <a href="about/15_Version-list.html">Version list</a> </div>
-<hr>
->>>>>>> 87583357
+<a href="homepage.html" style="font-weight:bold;text-decoration: underline;">About</a> &nbsp&nbsp&nbsp&nbsp&nbsp<a href="about/02_Event-series.html">Event series</a> &nbsp&nbsp&nbsp&nbsp&nbsp<a href="about/04_Overview.html">Overview</a> &nbsp&nbsp&nbsp&nbsp&nbsp<a href="about/05_Tags.html">Tags</a> &nbsp&nbsp&nbsp&nbsp&nbsp<a href="about/08_Status.html">Status</a> &nbsp&nbsp&nbsp&nbsp&nbsp<a href="about/09_Want-to-help.html">Want to help?</a> &nbsp&nbsp&nbsp&nbsp&nbsp<a href="about/10_Acknowledgements.html">Acknowledgements</a> &nbsp&nbsp&nbsp&nbsp&nbsp<a href="about/11_Contact.html">Contact</a> &nbsp&nbsp&nbsp&nbsp&nbsp<a href="about/12_License.html">License</a> &nbsp&nbsp&nbsp&nbsp&nbsp<a href="about/15_Version-list.html">Version list</a> <hr>
  <!--TITLE:The Ajahn Pasanno Question and Story Archive-->
  <img src="images/photos/AjahnPasanno.jpg" alt="" id="cover" title="" align="bottom" width="200" border="0"/> 
 
 <h1 id="introduction">Introduction</h1>
-<p>Ajahn Pasanno excels at answering Dhamma questions. I estimate there are perhaps 100 hours of his question and answer sessions posted online. If you have a Dhamma question, it’s likely that Ajahn Pasanno has spoken to it in the past. But how will you find his answer amidst the hours of available recordings?</p>
+<p>Ajahn Pasanno, one of founding abbots of Abhayagiri Monastery and now its Guiding Elder, excels at answering Dhamma questions. I estimate there are perhaps 100 hours of his question and answer sessions posted online. If you have a Dhamma question, it’s likely that Ajahn Pasanno has spoken to it in the past. But how will you find his answer amidst the hours of available recordings?</p>
 <p>This archive is an attempt to make the oral teachings of Ajahn Pasanno more accessible. It contains transcriptions/summaries of questions asked and audio recordings of Ajahn Pasanno’s answers. The questions are organized by event and tagged by subject. The stories Ajahn Pasanno tells in the course of answering Dhamma questions are often as valuable as the questions themselves. Thus I expanded the archive to include stories, quotes, readings, sutta references, and other content in addition to questions and answers. Ajahn Pasanno readily shares the teaching seat with other Abhayagiri residents and invited guests, and the archive includes material from those who teach alongside him.</p>
 <h2 id="where-to-begin">Where to Begin</h2>
 <p>The Archive contains so much material that it can be difficult to know where to start. Here are my suggestions:</p>
@@ -94,7 +59,7 @@
 
 <footer>
     <p>&copy; 2023 Abhayagiri Buddhist Monastery. All rights reserved.</p>
-    <p style="font-size:100%;"><b>How to cite this page</b> (suggested style): “About,” The Ajahn Pasanno Question and Story Archive, November 2023 initial release,
+    <p style="font-size:100%;"><b>How to cite this page</b> (suggested style): “About,” The Ajahn Pasanno Question and Story Archive, November 8, 2023,
       <a href="https://abhayagiri.org/questions/homepage.html">https://abhayagiri.org/questions/homepage.html</a>.</p>
 </footer>
 
