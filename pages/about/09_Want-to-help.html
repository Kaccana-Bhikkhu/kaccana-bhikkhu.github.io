--- conflicted
+++ resolved
@@ -2,44 +2,23 @@
 <html lang="en">
 <head>
   <meta charset="UTF-8">
-  <meta name="description" content="About: Want to help? – The Ajahn Pasanno Question and Story Archive">
-  <meta name="keywords" content="About, Ajahn Pasanno, Question, Story, Archive, Want to help?">
-  <meta name="author" content="Abhayagiri Buddhist Monastery">
   <meta name="viewport" content="width=device-width, initial-scale=1.0">
     <title>Want to help?</title>
-
-  <script>
-    url = new URL(location.href)
-    location.replace("../index.html#about/09_Want-to-help.html" + url.hash);
-  </script>
-
+<meta name="robots" content="noindex, nofollow" />
 <link rel="stylesheet" href="../style.css">
 <link rel="stylesheet" href="https://maxcdn.bootstrapcdn.com/font-awesome/4.7.0/css/font-awesome.min.css">
 <link href="https://fonts.googleapis.com/css?family=Roboto:300,400,700&display=swap" rel="stylesheet">
     
 </head>
-<<<<<<< HEAD
-<body>  
-=======
 <body>
 
 
->>>>>>> 87583357
   <div id="header">
     <h1><strong>The Ajahn Pasanno Question and Story Archive</strong></h1>
     <br>
-<<<<<<< HEAD
-    <h4><a href="../homepage.html" style="font-weight: bold;">About</a> &nbsp&nbsp&nbsp&nbsp&nbsp<a href="../indexes/AlphabeticalTags.html">Tags</a> &nbsp&nbsp&nbsp&nbsp&nbsp<a href="../indexes/EventsBySeries.html">Events</a> &nbsp&nbsp&nbsp&nbsp&nbsp<a href="../teachers/TeachersAlphabetical.html">Teachers</a> &nbsp&nbsp&nbsp&nbsp&nbsp<a href="../indexes/AllExcerpts.html">All excerpts</a> &nbsp&nbsp&nbsp&nbsp&nbsp<a href="https://www.abhayagiri.org/questions-and-stories">Back to Abhayagiri.org</a></h4>
-=======
     <nav id="topnav">
-      <a href="../homepage.html" class="active">About</a>
-      <a href="../indexes/AlphabeticalTags.html">Tags</a>
-      <a href="../indexes/EventsBySeries.html">Events</a>
-      <a href="../teachers/TeachersAlphabetical.html">Teachers</a>
-      <a href="../indexes/AllExcerpts.html">All excerpts</a>
-      <a href="https://www.abhayagiri.org/questions-and-stories">Back to Abhayagiri.org</a>
+      <a href="../homepage.html" style="font-weight:bold;text-decoration: underline;">About</a> &nbsp&nbsp&nbsp&nbsp&nbsp<a href="../indexes/AlphabeticalTags.html">Tags</a> &nbsp&nbsp&nbsp&nbsp&nbsp<a href="../indexes/EventsBySeries.html">Events</a> &nbsp&nbsp&nbsp&nbsp&nbsp<a href="../teachers/TeachersAlphabetical.html">Teachers</a> &nbsp&nbsp&nbsp&nbsp&nbsp<a href="../indexes/AllExcerpts.html">All excerpts</a> &nbsp&nbsp&nbsp&nbsp&nbsp<a href="https://www.abhayagiri.org/questions-and-stories">Back to Abhayagiri.org</a>
     </nav>
->>>>>>> 87583357
   </div>
 
 <br>
@@ -49,21 +28,7 @@
   </div>
 
 <div class="intro">
-<<<<<<< HEAD
-<a href="../homepage.html">About</a> &nbsp&nbsp&nbsp&nbsp&nbsp<a href="../about/02_Event-series.html">Event series</a> &nbsp&nbsp&nbsp&nbsp&nbsp<a href="../about/04_Overview.html">Overview</a> &nbsp&nbsp&nbsp&nbsp&nbsp<a href="../about/05_Tags.html">Tags</a> &nbsp&nbsp&nbsp&nbsp&nbsp<a href="../about/08_Status.html">Status</a> &nbsp&nbsp&nbsp&nbsp&nbsp<a href="../about/09_Want-to-help.html" style="font-weight: bold;">Want to help?</a> &nbsp&nbsp&nbsp&nbsp&nbsp<a href="../about/10_Acknowledgements.html">Acknowledgements</a> &nbsp&nbsp&nbsp&nbsp&nbsp<a href="../about/11_Contact.html">Contact</a> &nbsp&nbsp&nbsp&nbsp&nbsp<a href="../about/12_License.html">License</a> &nbsp&nbsp&nbsp&nbsp&nbsp<a href="../about/15_Version-list.html">Version list</a> <hr>
-=======
-<div class="sublink"> <a href="../homepage.html">About</a>
-      <a href="../about/02_Overview.html">Overview</a>
-      <a href="../about/04_Series.html">Series</a>
-      <a href="../about/05_Tags.html">Tags</a>
-      <a href="../about/08_Status.html">Status</a>
-      <a href="../about/09_Want-to-help.html" class="active">Want to help?</a>
-      <a href="../about/10_Acknowledgements.html">Acknowledgements</a>
-      <a href="../about/11_Contact.html">Contact</a>
-      <a href="../about/12_License.html">License</a>
-      <a href="../about/15_Version-list.html">Version list</a> </div>
-<hr>
->>>>>>> 87583357
+<a href="../homepage.html">About</a> &nbsp&nbsp&nbsp&nbsp&nbsp<a href="../about/02_Event-series.html">Event series</a> &nbsp&nbsp&nbsp&nbsp&nbsp<a href="../about/04_Overview.html">Overview</a> &nbsp&nbsp&nbsp&nbsp&nbsp<a href="../about/05_Tags.html">Tags</a> &nbsp&nbsp&nbsp&nbsp&nbsp<a href="../about/08_Status.html">Status</a> &nbsp&nbsp&nbsp&nbsp&nbsp<a href="../about/09_Want-to-help.html" style="font-weight:bold;text-decoration: underline;">Want to help?</a> &nbsp&nbsp&nbsp&nbsp&nbsp<a href="../about/10_Acknowledgements.html">Acknowledgements</a> &nbsp&nbsp&nbsp&nbsp&nbsp<a href="../about/11_Contact.html">Contact</a> &nbsp&nbsp&nbsp&nbsp&nbsp<a href="../about/12_License.html">License</a> &nbsp&nbsp&nbsp&nbsp&nbsp<a href="../about/15_Version-list.html">Version list</a> <hr>
  <!--TITLE:Want to help?-->
  <img src="../images/photos/Abhayagiri 20th Anniversary.jpg" alt="Preparing for Abhayagiri's 20th Anniversary Celebration" id="cover" title="Preparing for Abhayagiri's 20th Anniversary Celebration" align="bottom" width="200" border="0"/> 
 <h1 id="want-to-help">Want to Help?</h1>
@@ -71,7 +36,7 @@
 <hr />
 <h2 id="ways-anyone-can-contribute">Ways Anyone Can Contribute:</h2>
 <h3 id="find-stories-in-dhamma-talks">Find stories in Dhamma talks</h3>
-<p>The APQS Archive indexes stories told in Q&amp;A sessions and Dhamma discussions. Ajahn Pasanno tells many stories during Dhamma talks, but I’m not planning to hunt for them all. If you remember inspiring stories told by or about Ajahn Pasanno contained in recordings on <a href="https://www.abhayagiri.org/talks" target="_blank">abhayagiri.org</a>, please send them to me. If the story isn’t duplicated elsewhere in the archive and seems worthy to be included, I’ll aim to add it to a future version of the Archive.</p>
+<p>The APQS Archive indexes stories told in Q&amp;A sessions and Dhamma discussions. Ajahn Pasanno tells many stories during Dhamma talks, but we’re not planning to hunt for them all. If you remember inspiring stories told by or about Ajahn Pasanno contained in recordings on <a href="https://www.abhayagiri.org/talks" target="_blank">abhayagiri.org</a>, please send them to me. If the story isn’t duplicated elsewhere in the archive and seems worthy to be included, we’ll aim to add it to a future version of the Archive.</p>
 <p>When you submit stories, please include:</p>
 <ol>
 <li>The title and date of the Dhamma talk.</li>
@@ -84,31 +49,30 @@
 
 <hr />
 <h3 id="point-out-typos-or-tagging-errors">Point out typos or tagging errors</h3>
-<p>There is so much potential material for the Archive that I do little proofreading after typing in transcriptions. Thus typos are inevitable, and some tags intended for one excerpt might end up on another. There’s no need for the Archive to be as polished as a printed book, and it often quotes imperfectly phrased questions verbatim. Nevertheless, please let me know if you find any glitches.</p>
+<p>There is so much potential material for the Archive that little proofreading has been done after typing in transcriptions. Thus typos are inevitable, and some tags intended for one excerpt might end up on another. There’s no need for the Archive to be as polished as a printed book, and it often quotes imperfectly phrased questions verbatim. Nevertheless, please let me know if you find any glitches.</p>
 <hr />
 <h2 id="contributions-that-require-skill-and-commitment">Contributions That Require Skill and Commitment:</h2>
 <h3 id="tag-and-transcribe-thanksgiving-retreat-questions">Tag and transcribe Thanksgiving Retreat Questions</h3>
 <p><strong>Requirements:</strong> English proficiency, Comfortable using computers (spreadsheet experience a plus), Attended at least one retreat with Ajahn Pasanno</p>
-<p><strong>Time commitment:</strong> I estimate it will take 20 hours to learn the system and transcribe your first retreat.</p>
-<p>The Archive currently contains questions from the 2013-2016 Thanksgiving Retreats transcribed and time-stamped by the monks who produced the CDs issued shortly after these retreats. I have tagged the questions based on the transcriptions but have not listened to Ajahn Pasanno’s answers. I’m hoping that volunteers might listen to these questions, add tags based on the answers, and annotate noteworthy stories, references, and quotes.</p>
+<p><strong>Time commitment:</strong> Most likely 20 hours to learn the system and transcribe your first retreat.</p>
+<p>The Archive currently contains questions from the 2013-2016 Thanksgiving Retreats transcribed and time-stamped by the monks who produced the CDs issued shortly after these retreats. The questions are taged based on the transcribe questions but not the audio content of Ajahn Pasanno's answers. I’m hoping that volunteers might listen to these questions, add tags based on the answers, and annotate noteworthy stories, references, and quotes.</p>
 <p>If there is energy and enthusiasm after these retreats are finished, there are another half-dozen Thanksgiving Retreats that haven’t been transcribed at all.</p>
 <hr />
 <h3 id="help-with-programming">Help with programming</h3>
 <p><strong>Requirements:</strong> Proficiency with Javascript web programming, python, and/or Google Sheets gs script</p>
 <p><strong>Time commitment:</strong> Variable, but programming projects always take longer than you think.</p>
-<p>There are many ways a skilled and generous programmer could help with the Archive (<a href="https://github.com/Kaccana-Bhikkhu/qs-archive" target="_blank">github</a>). Here are my ideas, ranked roughly in order of usefulness with the really big project last.</p>
+<p>There are many ways a skilled and generous programmer could help with the Archive (<a href="https://github.com/Kaccana-Bhikkhu/qs-archive" target="_blank">github</a>). Here are some ideas, ranked roughly in order of usefulness with the really big project last.</p>
 <p><strong>Fix bugs:</strong> For the current list, see <a href="../about/08_Status.html">About: status</a> and <a href="https://github.com/Kaccana-Bhikkhu/qs-archive/issues" target="_blank">Github issues</a>.</p>
-<p><strong>Add search features:</strong> The lack of a search page is the most obvious weakness of the current website. There are multiple approaches to this problem. If you’re interested, please let me know your ideas or just go ahead and build something.</p>
+<p><strong>Add search features:</strong> The lack of a search page is the most obvious weakness of the current website. There are multiple approaches to this problem. If you’re interested, please let us know your ideas or just go ahead and build something.</p>
 <p><strong>Write a cross-platform mp3 splitter:</strong> The project currently uses Windows-only mp3DirectCut to quickly and losslessly split mp3 files. It appears that <a href="https://stackoverflow.com/questions/310765/python-library-to-modify-mp3-audio-without-transcoding" target="_blank">no cross-platform equivalent exists</a>. One could write a lossy mp3 splitter using pyaudio or similar module that could be used when mp3DirectCut wasn’t available. This would also enable splitting formats other than mp3.</p>
 <p>Alternatively, one could write a python module equivalent to mp3DirectCut. This would need to work on VBR mp3 files and be tested extensively before it would be ready to use.</p>
-<p><strong>Note:</strong> I plan to rewrite the audio splitting functions in the next few months. If you’re interested in the first approach to this project, you may want to wait until I’ve done so.</p>
-<p><strong>Create a modern search-driven website:</strong> It had originally been my intention to write only the back end of the Archive and partner with a web developer to build the website. The current website began as a prototype to illustrate how to render excerpts and annotations from the database. However, my potential partner had much less time to dedicate to the project than a full website would require, and I found that an enhanced version of the prototype to be usable even on mobile devices.</p>
-<p>Nevertheless, a modern website designed for mobile devices and fully integrated into abhayagiri.org would make the archive material substantially more accessible. If someone wanted to try his or her hand at this substantial project, I would be happy to support them, at least until I decide to call this project complete to focus on other aspects of monastic life. </p>
+<p><strong>Note:</strong> The the audio splitting functions are slated to be rewritten in the next few months. If you’re interested in the first approach to this project, you may want to wait until this is finished.</p>
+<p><strong>Create a modern search-driven website:</strong> A modern website designed for mobile devices (and perhaps fully integrated into abhayagiri.org) would make the Archive material substantially more accessible.</p>
 </div>
 
 <footer>
     <p>&copy; 2023 Abhayagiri Buddhist Monastery. All rights reserved.</p>
-    <p style="font-size:100%;"><b>How to cite this page</b> (suggested style): “About: Want to help?,” The Ajahn Pasanno Question and Story Archive, November 2023 initial release,
+    <p style="font-size:100%;"><b>How to cite this page</b> (suggested style): “Want to help?,” The Ajahn Pasanno Question and Story Archive, November 8, 2023,
       <a href="https://abhayagiri.org/questions/about/09_Want-to-help.html">https://abhayagiri.org/questions/about/09_Want-to-help.html</a>.</p>
 </footer>
 
